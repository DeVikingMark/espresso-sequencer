[package]
authors = ["Espresso Systems <hello@espressosys.com>"]
description = "Types and traits for the HotShot consesus module"
edition = "2021"
name = "hotshot-types"
readme = "../README.md"
version = "0.1.0"

# See more keys and their definitions at https://doc.rust-lang.org/cargo/reference/manifest.html

[dependencies]
ark-bls12-381 = { workspace = true }
ark-ed-on-bn254 = { workspace = true }
ark-ff = { workspace = true }
ark-serialize = { workspace = true, features = ["derive"] }
ark-std = { workspace = true }
async-compatibility-layer = { workspace = true }
async-lock = { workspace = true }
async-trait = { workspace = true }
bincode = { workspace = true }
bitvec = { workspace = true }
blake3 = { workspace = true }
commit = { workspace = true }
custom_debug = { workspace = true }
derivative = "2.2.0"
digest = { workspace = true }
displaydoc = { version = "0.2.3", default-features = false }
dyn-clone = { git = "https://github.com/dtolnay/dyn-clone", tag = "1.0.16" }
either = { workspace = true, features = ["serde"] }
espresso-systems-common = { workspace = true }
ethereum-types = { workspace = true }
generic-array = { workspace = true }
hotshot-task = { path = "../task", default-features = false }
hotshot-utils = { path = "../utils" }
jf-plonk = { workspace = true }
jf-primitives = { workspace = true, features = ["test-srs"] }
jf-utils = { workspace = true }
libp2p-networking = { workspace = true }
rand = { workspace = true }
rand_chacha = { workspace = true }
serde = { workspace = true }
sha2 = { workspace = true }
snafu = { workspace = true }
tagged-base64 = { workspace = true }
time = { workspace = true }
tracing = { workspace = true }
<<<<<<< HEAD
typenum = { workspace = true }
=======
>>>>>>> 2ea9f619

[target.'cfg(all(async_executor_impl = "async-std"))'.dependencies]
async-std = { workspace = true }

[target.'cfg(all(async_executor_impl = "tokio"))'.dependencies]
tokio = { workspace = true }<|MERGE_RESOLUTION|>--- conflicted
+++ resolved
@@ -44,10 +44,10 @@
 tagged-base64 = { workspace = true }
 time = { workspace = true }
 tracing = { workspace = true }
-<<<<<<< HEAD
 typenum = { workspace = true }
-=======
->>>>>>> 2ea9f619
+
+[dev-dependencies]
+serde_json = "1.0.111"
 
 [target.'cfg(all(async_executor_impl = "async-std"))'.dependencies]
 async-std = { workspace = true }
