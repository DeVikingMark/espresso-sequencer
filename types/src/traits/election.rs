--- conflicted
+++ resolved
@@ -510,25 +510,6 @@
         current_view: TYPES::Time,
         vote_token: TYPES::VoteTokenType,
     ) -> DAVote<TYPES>;
-<<<<<<< HEAD
-
-    // TODO temporary vid methods, move to quorum https://github.com/EspressoSystems/HotShot/issues/1696
-
-    /// Create a message with a vote on VID disperse data.
-    fn create_vid_message(
-        &self,
-        block_commitment: Commitment<TYPES::BlockPayload>,
-        current_view: TYPES::Time,
-        vote_token: TYPES::VoteTokenType,
-    ) -> DAVote<TYPES>;
-
-    /// Sign a vote on VID proposal.
-    fn sign_vid_vote(
-        &self,
-        block_commitment: Commitment<TYPES::BlockPayload>,
-    ) -> (EncodedPublicKey, EncodedSignature);
-=======
->>>>>>> d0de51d2
 }
 
 /// Standard implementation of [`CommitteeExchangeType`] utilizing a DA committee.
@@ -662,7 +643,7 @@
     /// Create a message with a vote on VID disperse data.
     fn create_vid_message(
         &self,
-        block_commitment: Commitment<TYPES::BlockType>,
+        block_commitment: Commitment<TYPES::BlockPayload>,
         current_view: TYPES::Time,
         vote_token: TYPES::VoteTokenType,
     ) -> VIDVote<TYPES>;
@@ -670,13 +651,13 @@
     /// Sign a vote on VID proposal.
     fn sign_vid_vote(
         &self,
-        block_commitment: Commitment<TYPES::BlockType>,
+        block_commitment: Commitment<TYPES::BlockPayload>,
     ) -> (EncodedPublicKey, EncodedSignature);
 
     /// Sign a VID proposal.
     fn sign_vid_proposal(
         &self,
-        block_commitment: &Commitment<TYPES::BlockType>,
+        block_commitment: &Commitment<TYPES::BlockPayload>,
     ) -> EncodedSignature;
 }
 
