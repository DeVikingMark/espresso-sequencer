//! Network access compatibility
//!
//! Contains types and traits used by `HotShot` to abstract over network access

#[cfg(async_executor_impl = "async-std")]
use async_std::future::TimeoutError;
use hotshot_task::BoxSyncFuture;
use libp2p_networking::network::NetworkNodeHandleError;
#[cfg(async_executor_impl = "tokio")]
use tokio::time::error::Elapsed as TimeoutError;
#[cfg(not(any(async_executor_impl = "async-std", async_executor_impl = "tokio")))]
compile_error! {"Either config option \"async-std\" or \"tokio\" must be enabled for this crate."}
use super::{election::Membership, node_implementation::NodeType, signature_key::SignatureKey};
use crate::{
    data::{ProposalType, ViewNumber},
    message::MessagePurpose,
    vote::VoteType,
};
use async_compatibility_layer::channel::UnboundedSendError;
use async_trait::async_trait;
use serde::{Deserialize, Serialize};
use snafu::Snafu;
use std::{collections::BTreeSet, fmt::Debug, sync::Arc, time::Duration};

impl From<NetworkNodeHandleError> for NetworkError {
    fn from(error: NetworkNodeHandleError) -> Self {
        match error {
            NetworkNodeHandleError::SerializationError { source } => {
                NetworkError::FailedToSerialize { source }
            }
            NetworkNodeHandleError::DeserializationError { source } => {
                NetworkError::FailedToDeserialize { source }
            }
            NetworkNodeHandleError::TimeoutError { source } => NetworkError::Timeout { source },
            NetworkNodeHandleError::Killed => NetworkError::ShutDown,
            source => NetworkError::Libp2p { source },
        }
    }
}

/// for any errors we decide to add to memory network
#[derive(Debug, Snafu)]
#[snafu(visibility(pub))]
pub enum MemoryNetworkError {
    /// stub
    Stub,
}

/// Centralized server specific errors
#[derive(Debug, Snafu)]
#[snafu(visibility(pub))]
pub enum CentralizedServerNetworkError {
    /// The centralized server could not find a specific message.
    NoMessagesInQueue,
}

/// Web server specific errors
#[derive(Debug, Snafu)]
#[snafu(visibility(pub))]
pub enum WebServerNetworkError {
    /// The injected consensus data is incorrect
    IncorrectConsensusData,
    /// The client returned an error
    ClientError,
    /// Endpoint parsed incorrectly
    EndpointError,
    /// Client disconnected
    ClientDisconnected,
}

/// the type of transmission
#[derive(Debug, Clone, Copy, Serialize, Deserialize)]
pub enum TransmitType {
    /// directly transmit
    Direct,
    /// broadcast the message to all
    Broadcast,
}

/// Error type for networking
#[derive(Debug, Snafu)]
#[snafu(visibility(pub))]
pub enum NetworkError {
    /// Libp2p specific errors
    Libp2p {
        /// source of error
        source: NetworkNodeHandleError,
    },
    /// memory network specific errors
    MemoryNetwork {
        /// source of error
        source: MemoryNetworkError,
    },
    /// Centralized server specific errors
    CentralizedServer {
        /// source of error
        source: CentralizedServerNetworkError,
    },

    /// Web server specific errors
    WebServer {
        /// source of error
        source: WebServerNetworkError,
    },
    /// unimplemented functionality
    UnimplementedFeature,
    /// Could not deliver a message to a specified recipient
    CouldNotDeliver,
    /// Attempted to deliver a message to an unknown node
    NoSuchNode,
    /// Failed to serialize a network message
    FailedToSerialize {
        /// Originating bincode error
        source: bincode::Error,
    },
    /// Failed to deserealize a network message
    FailedToDeserialize {
        /// originating bincode error
        source: bincode::Error,
    },
    /// A timeout occurred
    Timeout {
        /// Source of error
        source: TimeoutError,
    },
    /// Error sending output to consumer of NetworkingImplementation
    /// TODO this should have more information
    ChannelSend,
    /// The underlying connection has been shut down
    ShutDown,
    /// unable to cancel a request, the request has already been cancelled
    UnableToCancel,
}

#[derive(Clone, Debug)]
// Storing view number as a u64 to avoid the need TYPES generic
/// Events to poll or cancel consensus processes.
pub enum ConsensusIntentEvent<K: SignatureKey> {
    /// Poll for votes for a particular view
    PollForVotes(u64),
    /// Poll for a proposal for a particular view
    PollForProposal(u64),
    /// Poll for the most recent proposal the webserver has
    PollForCurrentProposal,
    /// Poll for a DAC for a particular view
    PollForDAC(u64),
    /// Poll for view sync votes starting at a particular view
    PollForViewSyncVotes(u64),
    /// Poll for view sync proposals (certificates) for a particular view
    PollForViewSyncCertificate(u64),
    /// Poll for new transactions
    PollForTransactions(u64),
    /// Poll for future leader
    PollFutureLeader(u64, K),
    /// Cancel polling for votes
    CancelPollForVotes(u64),
    /// Cancel polling for view sync votes.
    CancelPollForViewSyncVotes(u64),
    /// Cancel polling for proposals.
    CancelPollForProposal(u64),
    /// Cancal polling for DAC.
    CancelPollForDAC(u64),
    /// Cancel polling for view sync certificate.
    CancelPollForViewSyncCertificate(u64),
    /// Cancel polling for transactions
    CancelPollForTransactions(u64),
}

impl<K: SignatureKey> ConsensusIntentEvent<K> {
    /// Get the view number of the event.
    #[must_use]
    pub fn view_number(&self) -> u64 {
        match &self {
            ConsensusIntentEvent::PollForVotes(view_number)
            | ConsensusIntentEvent::PollForProposal(view_number)
            | ConsensusIntentEvent::PollForDAC(view_number)
            | ConsensusIntentEvent::PollForViewSyncVotes(view_number)
            | ConsensusIntentEvent::CancelPollForViewSyncVotes(view_number)
            | ConsensusIntentEvent::CancelPollForVotes(view_number)
            | ConsensusIntentEvent::CancelPollForProposal(view_number)
            | ConsensusIntentEvent::CancelPollForDAC(view_number)
            | ConsensusIntentEvent::CancelPollForViewSyncCertificate(view_number)
            | ConsensusIntentEvent::PollForViewSyncCertificate(view_number)
            | ConsensusIntentEvent::PollForTransactions(view_number)
<<<<<<< HEAD
            | ConsensusIntentEvent::CancelPollForTransactions(view_number) => *view_number,
            ConsensusIntentEvent::PollForCurrentProposal => 1,
=======
            | ConsensusIntentEvent::CancelPollForTransactions(view_number)
            | ConsensusIntentEvent::PollFutureLeader(view_number, _) => *view_number,
>>>>>>> 998c5d77
        }
    }
}

/// common traits we would like our network messages to implement
pub trait NetworkMsg:
    Serialize + for<'a> Deserialize<'a> + Clone + Sync + Send + Debug + 'static
{
}

/// a message
pub trait ViewMessage<TYPES: NodeType> {
    /// get the view out of the message
    fn get_view_number(&self) -> TYPES::Time;
    // TODO move out of this trait.
    /// get the purpose of the message
    fn purpose(&self) -> MessagePurpose;
}

/// API for interacting directly with a consensus committee
/// intended to be implemented for both DA and for validating consensus committees
#[async_trait]
pub trait CommunicationChannel<
    TYPES: NodeType,
    M: NetworkMsg,
    PROPOSAL: ProposalType<NodeType = TYPES>,
    VOTE: VoteType<TYPES>,
    MEMBERSHIP: Membership<TYPES>,
>: Clone + Debug + Send + Sync + 'static
{
    /// Underlying Network implementation's type
    type NETWORK;
    /// Blocks until node is successfully initialized
    /// into the network
    async fn wait_for_ready(&self);

    /// checks if the network is ready
    /// nonblocking
    async fn is_ready(&self) -> bool;

    /// Shut down this network. Afterwards this network should no longer be used.
    ///
    /// This should also cause other functions to immediately return with a [`NetworkError`]
    fn shut_down<'a, 'b>(&'a self) -> BoxSyncFuture<'b, ()>
    where
        'a: 'b,
        Self: 'b;

    /// broadcast message to those listening on the communication channel
    /// blocking
    async fn broadcast_message(
        &self,
        message: M,
        election: &MEMBERSHIP,
    ) -> Result<(), NetworkError>;

    /// Sends a direct message to a specific node
    /// blocking
    async fn direct_message(
        &self,
        message: M,
        recipient: TYPES::SignatureKey,
    ) -> Result<(), NetworkError>;

    /// Moves out the entire queue of received messages of 'transmit_type`
    ///
    /// Will unwrap the underlying `NetworkMessage`
    /// blocking
    fn recv_msgs<'a, 'b>(
        &'a self,
        transmit_type: TransmitType,
    ) -> BoxSyncFuture<'b, Result<Vec<M>, NetworkError>>
    where
        'a: 'b,
        Self: 'b;

    /// queues looking up a node
    async fn queue_node_lookup(
        &self,
        _view_number: ViewNumber,
        _pk: TYPES::SignatureKey,
    ) -> Result<(), UnboundedSendError<Option<(ViewNumber, TYPES::SignatureKey)>>> {
        Ok(())
    }

    /// Injects consensus data such as view number into the networking implementation
    /// blocking
    async fn inject_consensus_info(&self, _event: ConsensusIntentEvent<TYPES::SignatureKey>) {}
}

/// represents a networking implmentration
/// exposes low level API for interacting with a network
/// intended to be implemented for libp2p, the centralized server,
/// and memory network
#[async_trait]
pub trait ConnectedNetwork<M: NetworkMsg, K: SignatureKey + 'static>:
    Clone + Send + Sync + 'static
{
    /// Blocks until the network is successfully initialized
    async fn wait_for_ready(&self);

    /// checks if the network is ready
    /// nonblocking
    async fn is_ready(&self) -> bool;

    /// Blocks until the network is shut down
    /// then returns true
    fn shut_down<'a, 'b>(&'a self) -> BoxSyncFuture<'b, ()>
    where
        'a: 'b,
        Self: 'b;

    /// broadcast message to some subset of nodes
    /// blocking
    async fn broadcast_message(
        &self,
        message: M,
        recipients: BTreeSet<K>,
    ) -> Result<(), NetworkError>;

    /// Sends a direct message to a specific node
    /// blocking
    async fn direct_message(&self, message: M, recipient: K) -> Result<(), NetworkError>;

    /// Moves out the entire queue of received messages of 'transmit_type`
    ///
    /// Will unwrap the underlying `NetworkMessage`
    /// blocking
    fn recv_msgs<'a, 'b>(
        &'a self,
        transmit_type: TransmitType,
    ) -> BoxSyncFuture<'b, Result<Vec<M>, NetworkError>>
    where
        'a: 'b,
        Self: 'b;

    /// queues lookup of a node
    async fn queue_node_lookup(
        &self,
        _view_number: ViewNumber,
        _pk: K,
    ) -> Result<(), UnboundedSendError<Option<(ViewNumber, K)>>> {
        Ok(())
    }

    /// Injects consensus data such as view number into the networking implementation
    /// blocking
    /// Ideally we would pass in the `Time` type, but that requires making the entire trait generic over NodeType
    async fn inject_consensus_info(&self, _event: ConsensusIntentEvent<K>) {}
}

/// Describes additional functionality needed by the test network implementation
pub trait TestableNetworkingImplementation<TYPES: NodeType, M: NetworkMsg> {
    /// generates a network given an expected node count
    fn generator(
        expected_node_count: usize,
        num_bootstrap: usize,
        network_id: usize,
        da_committee_size: usize,
        is_da: bool,
    ) -> Box<dyn Fn(u64) -> Self + 'static>;

    /// Get the number of messages in-flight.
    ///
    /// Some implementations will not be able to tell how many messages there are in-flight. These implementations should return `None`.
    fn in_flight_message_count(&self) -> Option<usize>;
}
/// Describes additional functionality needed by the test communication channel
pub trait TestableChannelImplementation<
    TYPES: NodeType,
    M: NetworkMsg,
    PROPOSAL: ProposalType<NodeType = TYPES>,
    VOTE: VoteType<TYPES>,
    MEMBERSHIP: Membership<TYPES>,
    NETWORK,
>: CommunicationChannel<TYPES, M, PROPOSAL, VOTE, MEMBERSHIP>
{
    /// generates the `CommunicationChannel` given it's associated network type
    fn generate_network() -> Box<dyn Fn(Arc<NETWORK>) -> Self + 'static>;
}

/// Changes that can occur in the network
#[derive(Debug)]
pub enum NetworkChange<P: SignatureKey> {
    /// A node is connected
    NodeConnected(P),

    /// A node is disconnected
    NodeDisconnected(P),
}

/// interface describing how reliable the network is
pub trait NetworkReliability: Debug + Sync + std::marker::Send {
    /// Sample from bernoulli distribution to decide whether
    /// or not to keep a packet
    /// # Panics
    ///
    /// Panics if `self.keep_numerator > self.keep_denominator`
    ///
    fn sample_keep(&self) -> bool;
    /// sample from uniform distribution to decide whether
    /// or not to keep a packet
    fn sample_delay(&self) -> Duration;
}<|MERGE_RESOLUTION|>--- conflicted
+++ resolved
@@ -182,13 +182,9 @@
             | ConsensusIntentEvent::CancelPollForViewSyncCertificate(view_number)
             | ConsensusIntentEvent::PollForViewSyncCertificate(view_number)
             | ConsensusIntentEvent::PollForTransactions(view_number)
-<<<<<<< HEAD
-            | ConsensusIntentEvent::CancelPollForTransactions(view_number) => *view_number,
-            ConsensusIntentEvent::PollForCurrentProposal => 1,
-=======
             | ConsensusIntentEvent::CancelPollForTransactions(view_number)
             | ConsensusIntentEvent::PollFutureLeader(view_number, _) => *view_number,
->>>>>>> 998c5d77
+            ConsensusIntentEvent::PollForCurrentProposal => 1,
         }
     }
 }
