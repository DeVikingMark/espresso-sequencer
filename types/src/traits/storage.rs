//! Abstraction over on-disk storage of node state

use super::node_implementation::NodeType;
use crate::{
    data::Leaf, simple_certificate::QuorumCertificate, traits::BlockPayload, vote::HasViewNumber,
};
use async_trait::async_trait;
use commit::Commitment;
use derivative::Derivative;
use snafu::Snafu;
use std::collections::{BTreeMap, BTreeSet};
/// Errors that can occur in the storage layer.
#[derive(Clone, Debug, Snafu)]
#[snafu(visibility(pub))]
pub enum StorageError {
    /// No genesis view was inserted
    NoGenesisView,
}

/// Result for a storage type
pub type Result<T = ()> = std::result::Result<T, StorageError>;

/// Abstraction over on disk persistence of node state
///
/// This should be a cloneable handle to an underlying storage, with each clone pointing to the same
/// underlying storage.
///
/// This trait has been constructed for object saftey over convenience.
#[async_trait]
pub trait Storage<TYPES>: Clone + Send + Sync + Sized + 'static
where
    TYPES: NodeType + 'static,
{
    /// Append the list of views to this storage
    async fn append(&self, views: Vec<ViewEntry<TYPES>>) -> Result;
    /// Cleans up the storage up to the given view. The given view number will still persist in this storage afterwards.
    async fn cleanup_storage_up_to_view(&self, view: TYPES::Time) -> Result<usize>;
    /// Get the latest anchored view
    async fn get_anchored_view(&self) -> Result<StoredView<TYPES>>;
    /// Commit this storage.
    async fn commit(&self) -> Result;

    /// Insert a single view. Shorthand for
    /// ```rust,ignore
    /// storage.append(vec![ViewEntry::Success(view)]).await
    /// ```
    async fn append_single_view(&self, view: StoredView<TYPES>) -> Result {
        self.append(vec![ViewEntry::Success(view)]).await
    }
    // future improvement:
    // async fn get_future_views(&self) -> Vec<FutureView>;
    //     async fn add_transaction(&self, transactions: Transaction) -> TransactionHash;
    //     async fn get_transactions(&self) -> Vec<Transaction>;
    //     async fn get_transaction(&self, hash: TransactionHash) -> Option<Transaction>;
    //     async fn remove_transaction(&self, hash: TransactionHash) -> Option<Transaction>;
}

/// Extra requirements on Storage implementations required for testing
#[async_trait]
pub trait TestableStorage<TYPES>: Clone + Send + Sync + Storage<TYPES>
where
    TYPES: NodeType + 'static,
{
    /// Create ephemeral storage
    /// Will be deleted/lost immediately after storage is dropped
    /// # Errors
    /// Errors if it is not possible to construct temporary storage.
    fn construct_tmp_storage() -> Result<Self>;

    /// Return the full internal state. This is useful for debugging.
    async fn get_full_state(&self) -> StorageState<TYPES>;
}

/// An internal representation of the data stored in a [`Storage`].
///
/// This should only be used for testing, never in production code.
#[derive(Debug, PartialEq)]
pub struct StorageState<TYPES: NodeType> {
    /// The views that have been successful
    pub stored: BTreeMap<TYPES::Time, StoredView<TYPES>>,
    /// The views that have failed
    pub failed: BTreeSet<TYPES::Time>,
}

/// An entry to `Storage::append`. This makes it possible to commit both succeeded and failed views at the same time
#[derive(Debug, PartialEq)]
pub enum ViewEntry<TYPES>
where
    TYPES: NodeType,
{
    /// A succeeded view
    Success(StoredView<TYPES>),
    /// A failed view
    Failed(TYPES::Time),
    // future improvement:
    // InProgress(InProgressView),
}

impl<TYPES> From<StoredView<TYPES>> for ViewEntry<TYPES>
where
    TYPES: NodeType,
{
    fn from(view: StoredView<TYPES>) -> Self {
        Self::Success(view)
    }
}

impl<TYPES> From<Leaf<TYPES>> for ViewEntry<TYPES>
where
    TYPES: NodeType,
{
    fn from(leaf: Leaf<TYPES>) -> Self {
        Self::Success(StoredView::from(leaf))
    }
}

/// A view stored in the [`Storage`]
#[derive(Clone, Debug, Derivative)]
#[derivative(PartialEq)]
pub struct StoredView<TYPES: NodeType> {
    /// The view number of this view
    pub view_number: TYPES::Time,
    /// The parent of this view
    pub parent: Commitment<Leaf<TYPES>>,
    /// The justify QC of this view. See the hotstuff paper for more information on this.
    pub justify_qc: QuorumCertificate<TYPES>,
    /// Block header.
    pub block_header: TYPES::BlockHeader,
    /// Optional block payload.
    ///
    /// It may be empty for nodes not in the DA committee.
    pub block_payload: Option<TYPES::BlockPayload>,
<<<<<<< HEAD
    /// State.
    pub state: TYPES::ValidatedState,
=======
>>>>>>> fa635d37
    /// transactions rejected in this view
    pub rejected: Vec<TYPES::Transaction>,
    /// the proposer id
    #[derivative(PartialEq = "ignore")]
    pub proposer_id: TYPES::SignatureKey,
}

impl<TYPES> StoredView<TYPES>
where
    TYPES: NodeType,
{
    /// Create a new `StoredView` from the given QC, `BlockHeader`, `BlockPayload` and State.
    ///
    /// Note that this will set the `parent` to `LeafHash::default()`, so this will not have a
    /// parent.
    pub fn from_qc_block_and_state(
        qc: QuorumCertificate<TYPES>,
        block_header: TYPES::BlockHeader,
        block_payload: Option<TYPES::BlockPayload>,
        parent_commitment: Commitment<Leaf<TYPES>>,
<<<<<<< HEAD
        state: TYPES::ValidatedState,
=======
>>>>>>> fa635d37
        rejected: Vec<<TYPES::BlockPayload as BlockPayload>::Transaction>,
        proposer_id: TYPES::SignatureKey,
    ) -> Self {
        Self {
            view_number: qc.get_view_number(),
            parent: parent_commitment,
            justify_qc: qc,
            block_header,
            block_payload,
            rejected,
            proposer_id,
        }
    }
}<|MERGE_RESOLUTION|>--- conflicted
+++ resolved
@@ -130,11 +130,6 @@
     ///
     /// It may be empty for nodes not in the DA committee.
     pub block_payload: Option<TYPES::BlockPayload>,
-<<<<<<< HEAD
-    /// State.
-    pub state: TYPES::ValidatedState,
-=======
->>>>>>> fa635d37
     /// transactions rejected in this view
     pub rejected: Vec<TYPES::Transaction>,
     /// the proposer id
@@ -155,10 +150,6 @@
         block_header: TYPES::BlockHeader,
         block_payload: Option<TYPES::BlockPayload>,
         parent_commitment: Commitment<Leaf<TYPES>>,
-<<<<<<< HEAD
-        state: TYPES::ValidatedState,
-=======
->>>>>>> fa635d37
         rejected: Vec<<TYPES::BlockPayload as BlockPayload>::Transaction>,
         proposer_id: TYPES::SignatureKey,
     ) -> Self {
