--- conflicted
+++ resolved
@@ -5,7 +5,7 @@
 use hotshot_types::{
     traits::{
         block_contents::{BlockHeader, BuilderFee},
-        node_implementation::{NodeType, Versions},
+        node_implementation::NodeType,
         signature_key::BuilderSignatureKey,
         BlockPayload, ValidatedState as _,
     },
@@ -28,11 +28,7 @@
     v0_1, v0_2,
     v0_3::{self, ChainConfig, IterableFeeInfo, SolverAuctionResults},
     BlockMerkleCommitment, BuilderSignature, FeeAccount, FeeAmount, FeeInfo, FeeMerkleCommitment,
-<<<<<<< HEAD
     Header, L1BlockInfo, L1Snapshot, Leaf, MarketplaceVersion, NamespaceId, NsTable, SeqTypes,
-=======
-    Header, L1BlockInfo, L1Snapshot, Leaf, NamespaceId, NsTable, SeqTypes, SequencerVersions,
->>>>>>> 4761a20e
     UpgradeType,
 };
 
@@ -429,7 +425,7 @@
             fee_amount,
         } in &builder_fee
         {
-            if version < <SequencerVersions as Versions>::Marketplace::version() {
+            if version < MarketplaceVersion::version() {
                 ensure!(
                     fee_account.validate_fee_signature(
                         fee_signature,
