--- conflicted
+++ resolved
@@ -115,48 +115,6 @@
 /// `Commitment` to the `Transaction` type associated with a `State`, as a syntactic shortcut
 pub type TxnCommitment<STATE> = Commitment<Transaction<STATE>>;
 
-<<<<<<< HEAD
-=======
-/// subset of state that we stick into a leaf.
-/// original hotstuff proposal
-#[derive(custom_debug::Debug, Serialize, Deserialize, Clone, Derivative, Eq)]
-#[serde(bound(deserialize = ""))]
-#[derivative(PartialEq, Hash)]
-pub struct ValidatingProposal<TYPES: NodeType, LEAF: LeafType<NodeType = TYPES>>
-where
-    LEAF: Committable,
-{
-    ///  Current view's block payload commitment
-    pub payload_commitment: Commitment<TYPES::BlockPayload>,
-
-    /// CurView from leader when proposing leaf
-    pub view_number: TYPES::Time,
-
-    /// Height from leader when proposing leaf
-    pub height: u64,
-
-    /// Per spec, justification
-    pub justify_qc: QuorumCertificate<TYPES, Commitment<LEAF>>,
-
-    /// The hash of the parent `Leaf`
-    /// So we can ask if it extends
-    #[debug(skip)]
-    pub parent_commitment: Commitment<LEAF>,
-
-    /// BlockPayload leaf wants to apply
-    pub deltas: TYPES::BlockPayload,
-
-    /// What the state should be after applying `self.deltas`
-    pub state_commitment: Commitment<TYPES::StateType>,
-
-    /// Transactions that were marked for rejection while collecting deltas
-    pub rejected: Vec<<TYPES::BlockPayload as BlockPayload>::Transaction>,
-
-    /// the propser id
-    pub proposer_id: EncodedPublicKey,
-}
-
->>>>>>> 452dd5bd
 /// A proposal to start providing data availability for a block.
 #[derive(custom_debug::Debug, Serialize, Deserialize, Clone, Eq, PartialEq, Hash)]
 pub struct DAProposal<TYPES: NodeType> {
@@ -351,13 +309,8 @@
     /// Create a new leaf from its components.
     fn new(
         view_number: LeafTime<Self>,
-<<<<<<< HEAD
         justify_qc: QuorumCertificate2<Self::NodeType, Self>,
-        deltas: LeafBlock<Self>,
-=======
-        justify_qc: QuorumCertificate<Self::NodeType, Commitment<Self>>,
         deltas: LeafBlockPayload<Self>,
->>>>>>> 452dd5bd
         state: LeafState<Self>,
     ) -> Self;
     /// Time when this leaf was created.
@@ -535,13 +488,8 @@
 
     fn new(
         view_number: <Self::NodeType as NodeType>::Time,
-<<<<<<< HEAD
         justify_qc: QuorumCertificate2<Self::NodeType, Self>,
-        deltas: <Self::NodeType as NodeType>::BlockType,
-=======
-        justify_qc: QuorumCertificate<Self::NodeType, Commitment<Self>>,
         deltas: <Self::NodeType as NodeType>::BlockPayload,
->>>>>>> 452dd5bd
         state: <Self::NodeType as NodeType>::StateType,
     ) -> Self {
         Self {
@@ -565,15 +513,7 @@
         self.height
     }
 
-<<<<<<< HEAD
-    fn set_height(&mut self, height: u64) {
-        self.height = height;
-    }
-
     fn get_justify_qc(&self) -> QuorumCertificate2<TYPES, Self> {
-=======
-    fn get_justify_qc(&self) -> QuorumCertificate<TYPES, Commitment<Self>> {
->>>>>>> 452dd5bd
         self.justify_qc.clone()
     }
 
@@ -657,13 +597,8 @@
 
     fn new(
         view_number: <Self::NodeType as NodeType>::Time,
-<<<<<<< HEAD
         justify_qc: QuorumCertificate2<Self::NodeType, Self>,
-        deltas: <Self::NodeType as NodeType>::BlockType,
-=======
-        justify_qc: QuorumCertificate<Self::NodeType, Commitment<Self>>,
         payload: <Self::NodeType as NodeType>::BlockPayload,
->>>>>>> 452dd5bd
         _state: <Self::NodeType as NodeType>::StateType,
     ) -> Self {
         Self {
@@ -893,14 +828,6 @@
 
 impl<TYPES: NodeType> Committable for Leaf<TYPES> {
     fn commit(&self) -> commit::Commitment<Self> {
-<<<<<<< HEAD
-        // Commit the block commitment, rather than the block, so that the replicas can reconstruct
-        // the leaf.
-        let block_commitment = match &self.deltas {
-            Either::Left(block) => block.commit(),
-            Either::Right(commitment) => *commitment,
-        };
-
         let signatures_bytes = if self.justify_qc.is_genesis {
             let mut bytes = vec![];
             bytes.extend("genesis".as_bytes());
@@ -908,9 +835,6 @@
         } else {
             serialize_signature2::<TYPES>(self.justify_qc.signatures.as_ref().unwrap())
         };
-=======
-        let signatures_bytes = serialize_signature(&self.justify_qc.signatures);
->>>>>>> 452dd5bd
 
         // Skip the transaction commitments, so that the repliacs can reconstruct the leaf.
         commit::RawCommitmentBuilder::new("leaf commitment")
@@ -930,27 +854,6 @@
     }
 }
 
-<<<<<<< HEAD
-=======
-impl<TYPES: NodeType> From<ValidatingLeaf<TYPES>>
-    for ValidatingProposal<TYPES, ValidatingLeaf<TYPES>>
-{
-    fn from(leaf: ValidatingLeaf<TYPES>) -> Self {
-        Self {
-            view_number: leaf.view_number,
-            height: leaf.height,
-            justify_qc: leaf.justify_qc,
-            parent_commitment: leaf.parent_commitment,
-            deltas: leaf.deltas.clone(),
-            state_commitment: leaf.state.commit(),
-            rejected: leaf.rejected,
-            proposer_id: leaf.proposer_id,
-            payload_commitment: leaf.deltas.commit(),
-        }
-    }
-}
-
->>>>>>> 452dd5bd
 impl<TYPES, LEAF> From<LEAF> for StoredView<TYPES, LEAF>
 where
     TYPES: NodeType,
