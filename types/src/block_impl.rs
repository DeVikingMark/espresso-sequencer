//! This module provides an implementation of the `HotShot` suite of traits.
use std::{
    collections::HashSet,
    fmt::{Debug, Display},
};

use crate::{
    data::{test_srs, VidScheme, VidSchemeTrait},
    traits::{
        block_contents::{BlockHeader, Transaction},
        state::TestableBlock,
        BlockPayload,
    },
};
use ark_serialize::CanonicalDeserialize;
use commit::{Commitment, Committable};
use serde::{Deserialize, Serialize};
use sha3::{Digest, Keccak256};
use snafu::Snafu;

// TODO <https://github.com/EspressoSystems/HotShot/issues/1693>
/// Number of storage nodes for VID initiation.
pub const NUM_STORAGE_NODES: usize = 8;
// TODO <https://github.com/EspressoSystems/HotShot/issues/1693>
/// Number of chunks for VID initiation.
pub const NUM_CHUNKS: usize = 8;

/// The error type for block and its transactions.
#[derive(Snafu, Debug)]
pub enum BlockError {
    /// Invalid block header.
    InvalidBlockHeader,
}

/// The transaction in a [`VIDBlockPayload`].
#[derive(Default, PartialEq, Eq, Hash, Serialize, Deserialize, Clone, Debug)]
pub struct VIDTransaction(pub Vec<u8>);

impl VIDTransaction {
    #[must_use]
    /// Encode a list of transactions into bytes.
    pub fn encode(transactions: Vec<Self>) -> Vec<u8> {
        let mut encoded = Vec::new();

        for txn in transactions {
            // Encode the length of the inner transaction and the transaction bytes.
            if let Ok(len) = txn.0.len().try_into() {
                encoded.extend::<Vec<u8>>(vec![len]);
                encoded.extend(txn.0);
            }
        }

        encoded
    }
}

impl Committable for VIDTransaction {
    fn commit(&self) -> Commitment<Self> {
        let builder = commit::RawCommitmentBuilder::new("Txn Comm");
        let mut hasher = Keccak256::new();
        hasher.update(&self.0);
        let generic_array = hasher.finalize();
        builder.generic_byte_array(&generic_array).finalize()
    }

    fn tag() -> String {
        "SEQUENCING_TXN".to_string()
    }
}

impl Transaction for VIDTransaction {}

/// A [`BlockPayload`] that contains a list of `VIDTransaction`.
#[derive(PartialEq, Eq, Hash, Serialize, Deserialize, Clone, Debug)]
pub struct VIDBlockPayload {
    /// List of transactions.
    pub transactions: Vec<VIDTransaction>,
    /// VID commitment to the block payload.
    pub payload_commitment: <VidScheme as VidSchemeTrait>::Commit,
}

impl VIDBlockPayload {
    #[must_use]
    /// Compute the VID payload commitment.
    /// # Panics
    /// If the VID computation fails.
    pub fn vid_commitment(encoded_transactions: &[u8]) -> <VidScheme as VidSchemeTrait>::Commit {
        // TODO <https://github.com/EspressoSystems/HotShot/issues/1686>
        let srs = test_srs(NUM_STORAGE_NODES);
        // TODO We are using constant numbers for now, but they will change as the quorum size
        // changes.
        // TODO <https://github.com/EspressoSystems/HotShot/issues/1693>
<<<<<<< HEAD
        let vid = VidScheme::new(NUM_CHUNKS, NUM_STORAGE_NODES, &srs).unwrap();
        vid.disperse(encoded_transactions).unwrap().commit
    }

    /// Create a genesis block payload with transaction bytes `vec![0]`, to be used for
    /// consensus task initiation.
    /// # Panics
    /// If the `VidScheme` construction fails.
    #[must_use]
    pub fn genesis() -> Self {
        let txns: Vec<u8> = vec![0];
        let encoded = VIDTransaction::encode(vec![VIDTransaction(txns.clone())]);
=======
        let vid = VidScheme::new(NUM_CHUNKS, NUM_STORAGE_NODES, srs).unwrap();
        let txn = vec![0];
        let vid_disperse = vid.disperse(&txn).unwrap();
>>>>>>> cf942d5f
        VIDBlockPayload {
            transactions: vec![VIDTransaction(txns)],
            payload_commitment: Self::vid_commitment(&encoded),
        }
    }
}

impl Committable for VIDBlockPayload {
    fn commit(&self) -> Commitment<Self> {
        <Commitment<Self> as CanonicalDeserialize>::deserialize(&*self.payload_commitment)
            .expect("conversion from VidScheme::Commit to Commitment should succeed")
    }

    fn tag() -> String {
        "VID_BLOCK_PAYLOAD".to_string()
    }
}

impl Display for VIDBlockPayload {
    fn fmt(&self, f: &mut std::fmt::Formatter<'_>) -> std::fmt::Result {
        write!(f, "BlockPayload #txns={}", self.transactions.len())
    }
}

impl TestableBlock for VIDBlockPayload {
    fn genesis() -> Self {
        Self::genesis()
    }

    fn txn_count(&self) -> u64 {
        self.transactions.len() as u64
    }
}

impl BlockPayload for VIDBlockPayload {
    type Error = BlockError;
    type Transaction = VIDTransaction;
    type Metadata = ();

    fn build(transactions: impl IntoIterator<Item = Self::Transaction>) -> (Self, Self::Metadata) {
        let txns_vec: Vec<VIDTransaction> = transactions.into_iter().collect();
        let encoded = VIDTransaction::encode(txns_vec.clone());
        (
            Self {
                transactions: txns_vec,
                payload_commitment: Self::vid_commitment(&encoded),
            },
            (),
        )
    }

    fn encode(&self) -> Vec<u8> {
        VIDTransaction::encode(self.transactions.clone())
    }

    fn decode(encoded_transactions: &[u8]) -> Self {
        let mut transactions = Vec::new();
        let mut current_index = 0;
        while current_index < encoded_transactions.len() {
            let txn_len = encoded_transactions[current_index] as usize;
            let next_index = current_index + txn_len;
            transactions.push(VIDTransaction(
                encoded_transactions[current_index..next_index].to_vec(),
            ));
            current_index = next_index;
        }

        Self {
            transactions,
            payload_commitment: Self::vid_commitment(encoded_transactions),
        }
    }

    fn transaction_commitments(&self) -> HashSet<Commitment<Self::Transaction>> {
        self.transactions
            .iter()
            .map(commit::Committable::commit)
            .collect()
    }
}

/// A [`BlockHeader`] that commits to [`VIDBlockPayload`].
#[derive(PartialEq, Eq, Hash, Clone, Debug, Deserialize, Serialize)]
pub struct VIDBlockHeader {
    /// Block number.
    pub block_number: u64,
    /// VID commitment to the payload.
    pub payload_commitment: Commitment<VIDBlockPayload>,
}

impl BlockHeader for VIDBlockHeader {
    type Payload = VIDBlockPayload;

    fn new(
        payload_commitment: Commitment<Self::Payload>,
        _metadata: <Self::Payload as BlockPayload>::Metadata,
        parent_header: &Self,
    ) -> Self {
        Self {
            block_number: parent_header.block_number + 1,
            payload_commitment,
        }
    }

    fn genesis(payload: Self::Payload) -> Self {
        Self {
            block_number: 0,
            payload_commitment: payload.commit(),
        }
    }

    fn block_number(&self) -> u64 {
        self.block_number
    }

    fn payload_commitment(&self) -> Commitment<Self::Payload> {
        self.payload_commitment
    }
}<|MERGE_RESOLUTION|>--- conflicted
+++ resolved
@@ -90,8 +90,7 @@
         // TODO We are using constant numbers for now, but they will change as the quorum size
         // changes.
         // TODO <https://github.com/EspressoSystems/HotShot/issues/1693>
-<<<<<<< HEAD
-        let vid = VidScheme::new(NUM_CHUNKS, NUM_STORAGE_NODES, &srs).unwrap();
+        let vid = VidScheme::new(NUM_CHUNKS, NUM_STORAGE_NODES, srs).unwrap();
         vid.disperse(encoded_transactions).unwrap().commit
     }
 
@@ -103,11 +102,6 @@
     pub fn genesis() -> Self {
         let txns: Vec<u8> = vec![0];
         let encoded = VIDTransaction::encode(vec![VIDTransaction(txns.clone())]);
-=======
-        let vid = VidScheme::new(NUM_CHUNKS, NUM_STORAGE_NODES, srs).unwrap();
-        let txn = vec![0];
-        let vid_disperse = vid.disperse(&txn).unwrap();
->>>>>>> cf942d5f
         VIDBlockPayload {
             transactions: vec![VIDTransaction(txns)],
             payload_commitment: Self::vid_commitment(&encoded),
