--- conflicted
+++ resolved
@@ -742,14 +742,6 @@
                     },],
                 ),
                 (
-<<<<<<< HEAD
-                    ::std::borrow::ToOwned::to_owned("WrongStakeTableUsed"),
-                    ::std::vec![::ethers::core::abi::ethabi::AbiError {
-                        name: ::std::borrow::ToOwned::to_owned("WrongStakeTableUsed",),
-                        inputs: ::std::vec![],
-                    },],
-                ),
-=======
                     ::std::borrow::ToOwned::to_owned("OwnableInvalidOwner"),
                     ::std::vec![::ethers::core::abi::ethabi::AbiError {
                         name: ::std::borrow::ToOwned::to_owned("OwnableInvalidOwner",),
@@ -795,7 +787,13 @@
                         },],
                     },],
                 ),
->>>>>>> c8e6e72b
+                (
+                    ::std::borrow::ToOwned::to_owned("WrongStakeTableUsed"),
+                    ::std::vec![::ethers::core::abi::ethabi::AbiError {
+                        name: ::std::borrow::ToOwned::to_owned("WrongStakeTableUsed",),
+                        inputs: ::std::vec![],
+                    },],
+                ),
             ]),
             receive: false,
             fallback: false,
@@ -1237,11 +1235,7 @@
     )]
     #[etherror(name = "OutdatedState", abi = "OutdatedState()")]
     pub struct OutdatedState;
-<<<<<<< HEAD
-    ///Custom Error type `WrongStakeTableUsed` with signature `WrongStakeTableUsed()` and selector `0x51618089`
-=======
     ///Custom Error type `OwnableInvalidOwner` with signature `OwnableInvalidOwner(address)` and selector `0x1e4fbdf7`
->>>>>>> c8e6e72b
     #[derive(
         Clone,
         ::ethers::contract::EthError,
@@ -1254,10 +1248,6 @@
         Eq,
         Hash,
     )]
-<<<<<<< HEAD
-    #[etherror(name = "WrongStakeTableUsed", abi = "WrongStakeTableUsed()")]
-    pub struct WrongStakeTableUsed;
-=======
     #[etherror(name = "OwnableInvalidOwner", abi = "OwnableInvalidOwner(address)")]
     pub struct OwnableInvalidOwner {
         pub owner: ::ethers::core::types::Address,
@@ -1320,7 +1310,21 @@
     pub struct UUPSUnsupportedProxiableUUID {
         pub slot: [u8; 32],
     }
->>>>>>> c8e6e72b
+    ///Custom Error type `WrongStakeTableUsed` with signature `WrongStakeTableUsed()` and selector `0x51618089`
+    #[derive(
+        Clone,
+        ::ethers::contract::EthError,
+        ::ethers::contract::EthDisplay,
+        serde::Serialize,
+        serde::Deserialize,
+        Default,
+        Debug,
+        PartialEq,
+        Eq,
+        Hash,
+    )]
+    #[etherror(name = "WrongStakeTableUsed", abi = "WrongStakeTableUsed()")]
+    pub struct WrongStakeTableUsed;
     ///Container type for all of the contract's custom errors
     #[derive(
         Clone,
@@ -1343,14 +1347,11 @@
         MissingLastBlockForCurrentEpoch(MissingLastBlockForCurrentEpoch),
         NotInitializing(NotInitializing),
         OutdatedState(OutdatedState),
-<<<<<<< HEAD
-        WrongStakeTableUsed(WrongStakeTableUsed),
-=======
         OwnableInvalidOwner(OwnableInvalidOwner),
         OwnableUnauthorizedAccount(OwnableUnauthorizedAccount),
         UUPSUnauthorizedCallContext(UUPSUnauthorizedCallContext),
         UUPSUnsupportedProxiableUUID(UUPSUnsupportedProxiableUUID),
->>>>>>> c8e6e72b
+        WrongStakeTableUsed(WrongStakeTableUsed),
         /// The standard solidity revert string, with selector
         /// Error(string) -- 0x08c379a0
         RevertString(::std::string::String),
@@ -1404,11 +1405,6 @@
                 return Ok(Self::OutdatedState(decoded));
             }
             if let Ok(decoded) =
-<<<<<<< HEAD
-                <WrongStakeTableUsed as ::ethers::core::abi::AbiDecode>::decode(data)
-            {
-                return Ok(Self::WrongStakeTableUsed(decoded));
-=======
                 <OwnableInvalidOwner as ::ethers::core::abi::AbiDecode>::decode(data)
             {
                 return Ok(Self::OwnableInvalidOwner(decoded));
@@ -1427,7 +1423,11 @@
                 <UUPSUnsupportedProxiableUUID as ::ethers::core::abi::AbiDecode>::decode(data)
             {
                 return Ok(Self::UUPSUnsupportedProxiableUUID(decoded));
->>>>>>> c8e6e72b
+            }
+            if let Ok(decoded) =
+                <WrongStakeTableUsed as ::ethers::core::abi::AbiDecode>::decode(data)
+            {
+                return Ok(Self::WrongStakeTableUsed(decoded));
             }
             Err(::ethers::core::abi::Error::InvalidData.into())
         }
@@ -1451,9 +1451,6 @@
                 }
                 Self::NotInitializing(element) => ::ethers::core::abi::AbiEncode::encode(element),
                 Self::OutdatedState(element) => ::ethers::core::abi::AbiEncode::encode(element),
-<<<<<<< HEAD
-                Self::WrongStakeTableUsed(element) => {
-=======
                 Self::OwnableInvalidOwner(element) => {
                     ::ethers::core::abi::AbiEncode::encode(element)
                 }
@@ -1464,7 +1461,9 @@
                     ::ethers::core::abi::AbiEncode::encode(element)
                 }
                 Self::UUPSUnsupportedProxiableUUID(element) => {
->>>>>>> c8e6e72b
+                    ::ethers::core::abi::AbiEncode::encode(element)
+                }
+                Self::WrongStakeTableUsed(element) => {
                     ::ethers::core::abi::AbiEncode::encode(element)
                 }
                 Self::RevertString(s) => ::ethers::core::abi::AbiEncode::encode(s),
@@ -1512,9 +1511,6 @@
                     true
                 }
                 _ if selector
-<<<<<<< HEAD
-                    == <WrongStakeTableUsed as ::ethers::contract::EthError>::selector() => {
-=======
                     == <OwnableInvalidOwner as ::ethers::contract::EthError>::selector() => {
                     true
                 }
@@ -1528,7 +1524,10 @@
                 }
                 _ if selector
                     == <UUPSUnsupportedProxiableUUID as ::ethers::contract::EthError>::selector() => {
->>>>>>> c8e6e72b
+                    true
+                }
+                _ if selector
+                    == <WrongStakeTableUsed as ::ethers::contract::EthError>::selector() => {
                     true
                 }
                 _ => false,
@@ -1552,16 +1551,13 @@
                 }
                 Self::NotInitializing(element) => ::core::fmt::Display::fmt(element, f),
                 Self::OutdatedState(element) => ::core::fmt::Display::fmt(element, f),
-<<<<<<< HEAD
-                Self::WrongStakeTableUsed(element) => ::core::fmt::Display::fmt(element, f),
-=======
                 Self::OwnableInvalidOwner(element) => ::core::fmt::Display::fmt(element, f),
                 Self::OwnableUnauthorizedAccount(element) => ::core::fmt::Display::fmt(element, f),
                 Self::UUPSUnauthorizedCallContext(element) => ::core::fmt::Display::fmt(element, f),
                 Self::UUPSUnsupportedProxiableUUID(element) => {
                     ::core::fmt::Display::fmt(element, f)
                 }
->>>>>>> c8e6e72b
+                Self::WrongStakeTableUsed(element) => ::core::fmt::Display::fmt(element, f),
                 Self::RevertString(s) => ::core::fmt::Display::fmt(s, f),
             }
         }
@@ -1621,30 +1617,29 @@
             Self::OutdatedState(value)
         }
     }
-<<<<<<< HEAD
+    impl ::core::convert::From<OwnableInvalidOwner> for LightClientErrors {
+        fn from(value: OwnableInvalidOwner) -> Self {
+            Self::OwnableInvalidOwner(value)
+        }
+    }
+    impl ::core::convert::From<OwnableUnauthorizedAccount> for LightClientErrors {
+        fn from(value: OwnableUnauthorizedAccount) -> Self {
+            Self::OwnableUnauthorizedAccount(value)
+        }
+    }
+    impl ::core::convert::From<UUPSUnauthorizedCallContext> for LightClientErrors {
+        fn from(value: UUPSUnauthorizedCallContext) -> Self {
+            Self::UUPSUnauthorizedCallContext(value)
+        }
+    }
+    impl ::core::convert::From<UUPSUnsupportedProxiableUUID> for LightClientErrors {
+        fn from(value: UUPSUnsupportedProxiableUUID) -> Self {
+            Self::UUPSUnsupportedProxiableUUID(value)
+        }
+    }
     impl ::core::convert::From<WrongStakeTableUsed> for LightClientErrors {
         fn from(value: WrongStakeTableUsed) -> Self {
             Self::WrongStakeTableUsed(value)
-=======
-    impl ::core::convert::From<OwnableInvalidOwner> for LightClientErrors {
-        fn from(value: OwnableInvalidOwner) -> Self {
-            Self::OwnableInvalidOwner(value)
-        }
-    }
-    impl ::core::convert::From<OwnableUnauthorizedAccount> for LightClientErrors {
-        fn from(value: OwnableUnauthorizedAccount) -> Self {
-            Self::OwnableUnauthorizedAccount(value)
-        }
-    }
-    impl ::core::convert::From<UUPSUnauthorizedCallContext> for LightClientErrors {
-        fn from(value: UUPSUnauthorizedCallContext) -> Self {
-            Self::UUPSUnauthorizedCallContext(value)
-        }
-    }
-    impl ::core::convert::From<UUPSUnsupportedProxiableUUID> for LightClientErrors {
-        fn from(value: UUPSUnsupportedProxiableUUID) -> Self {
-            Self::UUPSUnsupportedProxiableUUID(value)
->>>>>>> c8e6e72b
         }
     }
     #[derive(
