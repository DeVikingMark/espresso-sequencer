--- conflicted
+++ resolved
@@ -17,15 +17,6 @@
         ::ethers::contract::Lazy::new(|| {
             ::ethers::core::utils::__serde_json::from_str(__ABI).expect("ABI is always valid")
         });
-<<<<<<< HEAD
-    #[doc = r" Bytecode of the #name contract"]
-    pub static COUNTER_BYTECODE: ethers::contract::Lazy<ethers::core::types::Bytes> =
-        ethers::contract::Lazy::new(|| {
-            "0x608060405234801561001057600080fd5b5061010b806100206000396000f3fe6080604052348015600f57600080fd5b506004361060505760003560e01c80632f576f201460555780633fb5c1cb1460575780635f879d311460555780638381f58a146067578063d09de08a146081575b600080fd5b005b605560623660046097565b600055565b606f60005481565b60405190815260200160405180910390f35b605560008054908060908360af565b9190505550565b60006020828403121560a857600080fd5b5035919050565b60006001820160ce57634e487b7160e01b600052601160045260246000fd5b506001019056fea264697066735822122003b7d9062913911ad79c19029752a5e67c6e9d1e659c536c4a772b0b5af357b864736f6c63430008120033" . parse () . expect ("invalid bytecode")
-        });
-    pub struct Counter<M>(ethers::contract::Contract<M>);
-    impl<M> Clone for Counter<M> {
-=======
     #[rustfmt::skip]
     const __BYTECODE: &[u8] = &[
         96,
@@ -606,7 +597,6 @@
         ::ethers::core::types::Bytes::from_static(__DEPLOYED_BYTECODE);
     pub struct Counter<M>(::ethers::contract::Contract<M>);
     impl<M> ::core::clone::Clone for Counter<M> {
->>>>>>> 4773d2ee
         fn clone(&self) -> Self {
             Self(::core::clone::Clone::clone(&self.0))
         }
