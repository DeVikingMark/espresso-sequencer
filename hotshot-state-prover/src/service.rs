--- conflicted
+++ resolved
@@ -198,17 +198,6 @@
     Ok(pi.into())
 }
 
-<<<<<<< HEAD
-// pub async fn light_client_genesis_stake(
-//     sequencer_url: &Url,
-//     stake_table_capacity: usize,
-// ) -> anyhow::Result<ParsedStakeTableState> {
-//     let st = init_stake_table_from_sequencer(sequencer_url, stake_table_capacity)
-//         .await
-//         .with_context(|| "Failed to initialize stake table")?;
-//     light_client_genesis_stake_from_stake_table(st)
-// }
-=======
 pub async fn light_client_genesis_stake(
     sequencer_url: &Url,
     stake_table_capacity: usize,
@@ -237,7 +226,6 @@
 
     Ok(stt)
 }
->>>>>>> c63635e0
 
 pub fn load_proving_key(stake_table_capacity: usize) -> ProvingKey {
     let srs = {
