#![allow(unused_imports)]
use std::{
    alloc::System,
    any,
    fmt::{Debug, Display},
    marker::PhantomData,
    mem,
    net::{IpAddr, Ipv4Addr},
    thread::Builder,
};

use async_compatibility_layer::art::{async_sleep, async_spawn};
use async_std::{
    sync::{Arc, RwLock},
    task::{spawn, JoinHandle},
};
use async_trait::async_trait;
use espresso_types::{
    eth_signature_key::EthKeyPair,
    v0::traits::{PersistenceOptions, SequencerPersistence, StateCatchup},
    v0_3::BidTxBody,
<<<<<<< HEAD
    BaseVersion, SeqTypes,
=======
    SeqTypes, SequencerVersions,
>>>>>>> 4761a20e
};
use ethers::{
    core::k256::ecdsa::SigningKey,
    signers::{coins_bip39::English, MnemonicBuilder, Signer as _, Wallet},
    types::{Address, U256},
};
use futures::{
    future::{join_all, Future},
    stream::{Stream, StreamExt},
};
use hotshot::{
    traits::election::static_committee::GeneralStaticCommittee,
    types::{SignatureKey, SystemContextHandle},
    HotShotInitializer, Memberships, SystemContext,
};
use hotshot_builder_api::v0_3::builder::{
    BuildError, Error as BuilderApiError, Options as HotshotBuilderApiOptions,
};
use hotshot_orchestrator::{
    client::{OrchestratorClient, ValidatorArgs},
    config::NetworkConfig,
};
use marketplace_builder_core::service::{GlobalState, ProxyGlobalState};
// Should move `STAKE_TABLE_CAPACITY` in the sequencer repo when we have variate stake table support
use hotshot_stake_table::config::STAKE_TABLE_CAPACITY;
use hotshot_types::{
    consensus::ConsensusMetricsValue,
    event::LeafInfo,
    light_client::StateKeyPair,
    signature_key::{BLSPrivKey, BLSPubKey},
    traits::{
        block_contents::{
            vid_commitment, BlockHeader, BlockPayload, EncodeBytes, GENESIS_VID_NUM_STORAGE_NODES,
        },
        election::Membership,
        metrics::Metrics,
        node_implementation::{ConsensusTime, NodeType, Versions},
    },
    utils::BuilderCommitment,
    HotShotConfig, PeerConfig, ValidatorConfig,
};
use jf_merkle_tree::{namespaced_merkle_tree::NamespacedMerkleTreeScheme, MerkleTreeScheme};
use jf_signature::bls_over_bn254::VerKey;
use sequencer::{
    catchup::StatePeers,
    context::{Consensus, SequencerContext},
    network,
    state_signature::{static_stake_table_commitment, StakeTableCommitmentType, StateSigner},
    L1Params, NetworkParams, Node,
};
use surf_disco::Client;
use tide_disco::{app, method::ReadState, App, Url};
use tracing::error;
use vbs::version::StaticVersionType;

pub mod builder;

pub mod hooks;

// It runs the api service for the builder
pub fn run_builder_api_service(url: Url, source: ProxyGlobalState<SeqTypes>) {
    // it is to serve hotshot
    let builder_api = hotshot_builder_api::v0_3::builder::define_api::<
        ProxyGlobalState<SeqTypes>,
        SeqTypes,
    >(&HotshotBuilderApiOptions::default())
    .expect("Failed to construct the builder APIs");

    // it enables external clients to submit txn to the builder's private mempool
    let private_mempool_api = hotshot_builder_api::v0_3::builder::submit_api::<
        ProxyGlobalState<SeqTypes>,
        SeqTypes,
<<<<<<< HEAD
        BaseVersion,
=======
        <SequencerVersions as Versions>::Base,
>>>>>>> 4761a20e
    >(&HotshotBuilderApiOptions::default())
    .expect("Failed to construct the builder API for private mempool txns");

    let mut app: App<ProxyGlobalState<SeqTypes>, BuilderApiError> = App::with_state(source);

    app.register_module("block_info", builder_api)
        .expect("Failed to register the builder API");

    app.register_module("txn_submit", private_mempool_api)
        .expect("Failed to register the private mempool API");

<<<<<<< HEAD
    async_spawn(app.serve(url, BaseVersion::instance()));
=======
    async_spawn(app.serve(url, <SequencerVersions as Versions>::Base::instance()));
>>>>>>> 4761a20e
}<|MERGE_RESOLUTION|>--- conflicted
+++ resolved
@@ -19,11 +19,7 @@
     eth_signature_key::EthKeyPair,
     v0::traits::{PersistenceOptions, SequencerPersistence, StateCatchup},
     v0_3::BidTxBody,
-<<<<<<< HEAD
     BaseVersion, SeqTypes,
-=======
-    SeqTypes, SequencerVersions,
->>>>>>> 4761a20e
 };
 use ethers::{
     core::k256::ecdsa::SigningKey,
@@ -96,11 +92,7 @@
     let private_mempool_api = hotshot_builder_api::v0_3::builder::submit_api::<
         ProxyGlobalState<SeqTypes>,
         SeqTypes,
-<<<<<<< HEAD
         BaseVersion,
-=======
-        <SequencerVersions as Versions>::Base,
->>>>>>> 4761a20e
     >(&HotshotBuilderApiOptions::default())
     .expect("Failed to construct the builder API for private mempool txns");
 
@@ -112,9 +104,5 @@
     app.register_module("txn_submit", private_mempool_api)
         .expect("Failed to register the private mempool API");
 
-<<<<<<< HEAD
     async_spawn(app.serve(url, BaseVersion::instance()));
-=======
-    async_spawn(app.serve(url, <SequencerVersions as Versions>::Base::instance()));
->>>>>>> 4761a20e
 }