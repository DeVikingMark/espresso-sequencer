--- conflicted
+++ resolved
@@ -1,12 +1,5 @@
-<<<<<<< HEAD
 //! This crates offer implementations of quorum certificates used in `HotShot`.
-=======
-//! This crates offer implementations of quorum certificates used in HotShot.
 //! Deprecated crate!!!
-#![deny(warnings)]
-#![deny(missing_docs)]
-
->>>>>>> 523efb72
 pub mod bit_vector;
 pub mod bit_vector_old;
 pub mod snarked;