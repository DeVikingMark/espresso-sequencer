--- conflicted
+++ resolved
@@ -1,10 +1,7 @@
-<<<<<<< HEAD
 use crate::{
-    api::endpoints::AccountQueryData, catchup::StateCatchup, Header, Leaf, NodeState, SeqTypes,
+    api::endpoints::AccountQueryData, catchup::StateCatchup, ChainConfig, Header, Leaf, NodeState,
+    SeqTypes,
 };
-=======
-use crate::{ChainConfig, Header, Leaf, NodeState, SeqTypes};
->>>>>>> be3ac840
 use anyhow::{bail, ensure, Context};
 use ark_serialize::{
     CanonicalDeserialize, CanonicalSerialize, Compress, Read, SerializationError, Valid, Validate,
@@ -157,16 +154,9 @@
         }
     }
 }
-<<<<<<< HEAD
 pub fn validate_proposal(
     state: &ValidatedState,
-=======
-
-pub fn validate_and_apply_proposal(
     expected_chain_config: ChainConfig,
-    state: &mut ValidatedState,
-    delta: &mut Delta,
->>>>>>> be3ac840
     parent_leaf: &Leaf,
     proposal: &Header,
 ) -> anyhow::Result<()> {
@@ -285,7 +275,6 @@
     Ok(())
 }
 
-<<<<<<< HEAD
 #[derive(Debug)]
 struct SqlStateCatchup<T> {
     db: Arc<RwLock<T>>,
@@ -344,34 +333,6 @@
                     bail!("Invalid proof");
                 }
             }
-=======
-/// A pure function to validate and apply a header to the state.
-///
-/// It assumes that all state required to validate and apply the header
-/// is available in the `validated_state`.
-fn validate_and_apply_header(
-    chain_config: ChainConfig,
-    validated_state: &mut ValidatedState,
-    delta: &mut Delta,
-    parent_leaf: &Leaf,
-    proposed_header: &Header,
-    l1_deposits: Vec<FeeInfo>,
-) -> Result<(), BlockError> {
-    // validate proposed header against parent
-    match validate_and_apply_proposal(
-        chain_config,
-        validated_state,
-        delta,
-        parent_leaf,
-        proposed_header,
-        l1_deposits,
-    ) {
-        // Note that currently only block state is updated.
-        Ok(validated_state) => validated_state,
-        Err(e) => {
-            tracing::warn!("Invalid Proposal: {}", e);
-            return Err(BlockError::InvalidBlockHeader);
->>>>>>> be3ac840
         }
         Ok(ret)
     }
@@ -684,18 +645,11 @@
 
         let mut delta = Delta::default();
 
-<<<<<<< HEAD
         let mut validated_state =
             apply_proposal(&validated_state, &mut delta, parent_leaf, l1_deposits);
 
         if charge_fee(
             &mut validated_state.fee_merkle_tree,
-=======
-        // Lastly validate and apply the header
-        validate_and_apply_header(
-            instance.chain_config,
-            &mut validated_state,
->>>>>>> be3ac840
             &mut delta,
             proposed_header.fee_info,
         )
@@ -786,7 +740,13 @@
             .unwrap();
 
         // validate the proposal
-        validate_proposal(&validated_state, parent_leaf, proposed_header).unwrap();
+        validate_proposal(
+            &validated_state,
+            instance.chain_config,
+            parent_leaf,
+            proposed_header,
+        )
+        .unwrap();
 
         Ok((validated_state, delta))
     }
