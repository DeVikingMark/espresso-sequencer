use crate::{network, Node, SeqTypes};
use async_std::task::JoinHandle;
use data_source::SubmitDataSource;
use hotshot::types::SystemContextHandle;
use hotshot_query_service::data_source::ExtensibleDataSource;

mod data_source;
mod endpoints;
pub mod fs;
pub mod options;
pub mod sql;
mod update;

pub use options::Options;

type NodeIndex = u64;

pub type Consensus<N> = SystemContextHandle<SeqTypes, Node<N>>;

pub struct SequencerNode<N: network::Type> {
    pub handle: Consensus<N>,
    pub update_task: JoinHandle<anyhow::Result<()>>,
    pub node_index: NodeIndex,
}

type AppState<N, D> = ExtensibleDataSource<D, Consensus<N>>;

impl<N: network::Type, D> SubmitDataSource<N> for AppState<N, D> {
    fn handle(&self) -> &Consensus<N> {
        self.as_ref()
    }
}

impl<N: network::Type> SubmitDataSource<N> for Consensus<N> {
    fn handle(&self) -> &Consensus<N> {
        self
    }
}

#[cfg(test)]
mod test_helpers {
    use super::*;
    use crate::{
<<<<<<< HEAD
        testing::{init_hotshot_handles, wait_for_decide_on_handle},
        Transaction, VmId,
=======
        testing::{
            init_hotshot_handles, init_hotshot_handles_with_metrics, wait_for_decide_on_handle,
        },
        Header, Transaction, VmId,
>>>>>>> 4d6ded04
    };
    use async_compatibility_layer::logging::{setup_backtrace, setup_logging};
    use futures::FutureExt;
    use portpicker::pick_unused_port;
    use surf_disco::Client;
    use tide_disco::error::ServerError;

    pub async fn submit_test_helper(opt: impl FnOnce(Options) -> Options) {
        setup_logging();
        setup_backtrace();

        let txn = Transaction::new(VmId(0), vec![1, 2, 3, 4]);

        let port = pick_unused_port().expect("No ports free");

        let url = format!("http://localhost:{port}").parse().unwrap();
        let client: Client<ServerError> = Client::new(url);

        // Get list of HotShot handles, take the first one, and submit a transaction to it
        let handles = init_hotshot_handles().await;
        for handle in handles.iter() {
            handle.hotshot.start_consensus().await;
        }

        let options = opt(Options::from(options::Http { port }).submit(Default::default()));
        let SequencerNode { mut handle, .. } = options
            .serve(|_| async move { (handles[0].clone(), 0) }.boxed())
            .await
            .unwrap();
        let mut events = handle.get_event_stream(Default::default()).await.0;

        client.connect(None).await;

        client
            .post::<()>("submit/submit")
            .body_json(&txn)
            .unwrap()
            .send()
            .await
            .unwrap();

        // Wait for a Decide event containing transaction matching the one we sent
        wait_for_decide_on_handle(&mut events, &txn).await.unwrap()
    }
}

#[cfg(test)]
#[espresso_macros::generic_tests]
mod generic_tests {
    use super::*;
    use crate::{testing::init_hotshot_handles, Header};
    use async_compatibility_layer::logging::{setup_backtrace, setup_logging};
    use async_std::task::sleep;
    use commit::Committable;
    use data_source::testing::TestableSequencerDataSource;
    use endpoints::TimeWindowQueryData;
    use futures::FutureExt;
    use hotshot_query_service::availability::BlockQueryData;
    use portpicker::pick_unused_port;
    use std::time::Duration;
    use surf_disco::Client;
    use test_helpers::submit_test_helper;
    use tide_disco::error::ServerError;

    #[async_std::test]
<<<<<<< HEAD
    pub(crate) async fn submit_test_with_query_module<D: TestableSequencerDataSource>() {
        let storage = D::create_storage().await;
        submit_test_helper(|opt| D::options(&storage, opt)).await
    }

    #[async_std::test]
    pub(crate) async fn test_timestamp_window<D: TestableSequencerDataSource>() {
=======
    async fn status_test_with_query_module() {
        let tmp_dir = TempDir::new().unwrap();
        let storage_path = tmp_dir.path().join("tmp_storage");
        status_test_helper(Some(options::Fs {
            storage_path,
            reset_store: true,
        }))
        .await
    }

    #[async_std::test]
    async fn status_test_without_query_module() {
        status_test_helper(None).await
    }

    async fn status_test_helper(query_opt: Option<options::Fs>) {
        setup_logging();
        setup_backtrace();

        let port = pick_unused_port().expect("No ports free");
        let url = format!("http://localhost:{port}").parse().unwrap();
        let client: Client<ServerError> = Client::new(url);

        let init_handle = |metrics: Box<dyn crate::Metrics>| {
            async move {
                let handles = init_hotshot_handles_with_metrics(&*metrics).await;
                for handle in &handles {
                    handle.hotshot.start_consensus().await;
                }
                (handles[0].clone(), 0)
            }
            .boxed()
        };

        let mut options = Options::from(options::Http { port }).status(Default::default());
        if let Some(query) = query_opt {
            options = options.query_fs(query);
        }
        options.serve(init_handle).await.unwrap();
        client.connect(None).await;

        // The status API is well tested in the query service repo. Here we are just smoke testing
        // that we set it up correctly. Wait for a (non-genesis) block to be sequenced and then
        // check the success rate metrics.
        tracing::info!(
            "metrics {}",
            client.get::<String>("status/metrics").send().await.unwrap()
        );
        while client
            .get::<u64>("status/latest_block_height")
            .send()
            .await
            .unwrap()
            <= 1
        {
            sleep(Duration::from_secs(1)).await;
        }
        let success_rate = client
            .get::<f64>("status/success_rate")
            .send()
            .await
            .unwrap();
        // If metrics are populating correctly, we should get a finite number. If not, we might get
        // NaN or infinity due to division by 0.
        assert!(success_rate.is_finite(), "{success_rate}");
        // We know at least some views have been successful, since we finalized a block.
        assert!(success_rate > 0.0, "{success_rate}");
    }

    #[async_std::test]
    async fn test_timestamp_window() {
>>>>>>> 4d6ded04
        setup_logging();
        setup_backtrace();

        // Create sequencer network.
        let handles = init_hotshot_handles().await;

        // Start query service.
        let port = pick_unused_port().expect("No ports free");
<<<<<<< HEAD
        let storage = D::create_storage().await;
        let handle = handles[0].clone();
        D::options(&storage, options::Http { port }.into())
            .serve(|_| async move { (handle, 0) }.boxed())
=======
        let tmp_dir = TempDir::new().unwrap();
        let storage_path = tmp_dir.path().join("tmp_storage");
        Options::from(options::Http { port })
            .query_fs(options::Fs {
                storage_path,
                reset_store: true,
            })
            .status(Default::default())
            .serve(|_| async move { (handles[0].clone(), 0) }.boxed())
>>>>>>> 4d6ded04
            .await
            .unwrap();

        // Start consensus.
        for handle in handles.iter() {
            handle.hotshot.start_consensus().await;
        }

        // Connect client.
        let client: Client<ServerError> =
            Client::new(format!("http://localhost:{port}").parse().unwrap());
        client.connect(None).await;

        // Wait for blocks with at least three different timestamps to be sequenced. This lets us
        // test all the edge cases.
        let mut test_blocks: Vec<Vec<Header>> = vec![];
        while test_blocks.len() < 3 {
            let num_blocks = test_blocks.iter().flatten().count();

            // Wait for the next block to be sequenced.
            loop {
                let block_height = client
                    .get::<usize>("status/latest_block_height")
                    .send()
                    .await
                    .unwrap();
                if block_height > num_blocks {
                    break;
                }
                tracing::info!("waiting for block {num_blocks}, current height {block_height}");
                sleep(Duration::from_secs(1)).await;
            }

            let block: BlockQueryData<SeqTypes> = client
                .get(&format!("availability/block/{num_blocks}"))
                .send()
                .await
                .unwrap();
            let header = block.header().clone();
            if let Some(last_timestamp) = test_blocks.last_mut() {
                if last_timestamp[0].timestamp == header.timestamp {
                    last_timestamp.push(header);
                } else {
                    test_blocks.push(vec![header]);
                }
            } else {
                test_blocks.push(vec![header]);
            }
        }
        tracing::info!("blocks for testing: {test_blocks:#?}");

        // Define invariants that every response should satisfy.
        let check_invariants = |res: &TimeWindowQueryData, start, end, check_prev| {
            let mut prev = res.prev.as_ref();
            if let Some(prev) = prev {
                if check_prev {
                    assert!(prev.timestamp < start);
                }
            } else {
                // `prev` can only be `None` if the first block in the window is the genesis block.
                assert_eq!(res.from, 0);
            };
            for header in &res.window {
                assert!(start <= header.timestamp);
                assert!(header.timestamp < end);
                if let Some(prev) = prev {
                    assert!(prev.timestamp <= header.timestamp);
                }
                prev = Some(header);
            }
            if let Some(next) = &res.next {
                assert!(next.timestamp >= end);
                // If there is a `next`, there must be at least one previous block (either `prev`
                // itself or the last block if the window is nonempty), so we can `unwrap` here.
                assert!(next.timestamp >= prev.unwrap().timestamp);
            }
        };

        let get_window = |start, end| {
            let client = client.clone();
            async move {
                let res = client
                    .get(&format!("availability/headers/window/{start}/{end}"))
                    .send()
                    .await
                    .unwrap();
                tracing::info!("window for timestamp range {start}-{end}: {res:#?}");
                check_invariants(&res, start, end, true);
                res
            }
        };

        // Case 0: happy path. All blocks are available, including prev and next.
        let start = test_blocks[1][0].timestamp;
        let end = start + 1;
        let res = get_window(start, end).await;
        assert_eq!(res.prev.unwrap(), *test_blocks[0].last().unwrap());
        assert_eq!(res.window, test_blocks[1]);
        assert_eq!(res.next.unwrap(), test_blocks[2][0]);

        // Case 1: no `prev`, start of window is before genesis.
        let start = 0;
        let end = test_blocks[0][0].timestamp + 1;
        let res = get_window(start, end).await;
        assert_eq!(res.prev, None);
        assert_eq!(res.window, test_blocks[0]);
        assert_eq!(res.next.unwrap(), test_blocks[1][0]);

        // Case 2: no `next`, end of window is after the most recently sequenced block.
        let start = test_blocks[2][0].timestamp;
        let end = u64::MAX;
        let res = get_window(start, end).await;
        assert_eq!(res.prev.unwrap(), *test_blocks[1].last().unwrap());
        // There may have been more blocks sequenced since we grabbed `test_blocks`, so just check
        // that the prefix of the window is correct.
        assert_eq!(res.window[..test_blocks[2].len()], test_blocks[2]);
        assert_eq!(res.next, None);
        // Fetch more blocks using the `from` form of the endpoint. Start from the last block we had
        // previously (ie fetch a slightly overlapping window) to ensure there is at least one block
        // in the new window.
        let from = test_blocks.iter().flatten().count() - 1;
        let more: TimeWindowQueryData = client
            .get(&format!("availability/headers/window/from/{from}/{end}",))
            .send()
            .await
            .unwrap();
        check_invariants(&more, start, end, false);
        assert_eq!(
            more.prev.as_ref().unwrap(),
            test_blocks.iter().flatten().nth(from - 1).unwrap()
        );
        assert_eq!(
            more.window[..res.window.len() - test_blocks[2].len() + 1],
            res.window[test_blocks[2].len() - 1..]
        );
        assert_eq!(res.next, None);
        // We should get the same result whether we query by block height or hash.
        let more2: TimeWindowQueryData = client
            .get(&format!(
                "availability/headers/window/from/hash/{}/{}",
                test_blocks[2].last().unwrap().commit(),
                end
            ))
            .send()
            .await
            .unwrap();
        check_invariants(&more2, start, end, false);
        assert_eq!(more2.from, more.from);
        assert_eq!(more2.prev, more.prev);
        assert_eq!(more2.next, more.next);
        assert_eq!(more2.window[..more.window.len()], more.window);

        // Case 3: the window is empty.
        let start = test_blocks[1][0].timestamp;
        let end = start;
        let res = get_window(start, end).await;
        assert_eq!(res.prev.unwrap(), *test_blocks[0].last().unwrap());
        assert_eq!(res.next.unwrap(), test_blocks[1][0]);
        assert_eq!(res.window, vec![]);

        // Case 5: no relevant blocks are available yet.
        client
            .get::<TimeWindowQueryData>(&format!(
                "availability/headers/window/{}/{}",
                test_blocks[2].last().unwrap().timestamp + 1,
                test_blocks[2].last().unwrap().timestamp + 2
            ))
            .send()
            .await
            .unwrap_err();
    }
}

#[cfg(test)]
mod test {
    use super::*;
    use crate::testing::init_hotshot_handles;
    use async_compatibility_layer::logging::{setup_backtrace, setup_logging};
    use futures::FutureExt;
    use portpicker::pick_unused_port;
    use surf_disco::Client;
    use test_helpers::submit_test_helper;
    use tide_disco::{app::AppHealth, error::ServerError, healthcheck::HealthStatus};

    #[async_std::test]
    async fn test_healthcheck() {
        setup_logging();
        setup_backtrace();

        let port = pick_unused_port().expect("No ports free");
        let url = format!("http://localhost:{port}").parse().unwrap();
        let client: Client<ServerError> = Client::new(url);

        let handles = init_hotshot_handles().await;
        for handle in handles.iter() {
            handle.hotshot.start_consensus().await;
        }

        let options = Options::from(options::Http { port });
        options
            .serve(|_| async move { (handles[0].clone(), 0) }.boxed())
            .await
            .unwrap();

        client.connect(None).await;
        let health = client.get::<AppHealth>("healthcheck").send().await.unwrap();
        assert_eq!(health.status, HealthStatus::Available);
    }

    #[async_std::test]
    async fn submit_test_without_query_module() {
        submit_test_helper(|opt| opt).await
    }
}<|MERGE_RESOLUTION|>--- conflicted
+++ resolved
@@ -41,21 +41,69 @@
 mod test_helpers {
     use super::*;
     use crate::{
-<<<<<<< HEAD
-        testing::{init_hotshot_handles, wait_for_decide_on_handle},
-        Transaction, VmId,
-=======
         testing::{
             init_hotshot_handles, init_hotshot_handles_with_metrics, wait_for_decide_on_handle,
         },
-        Header, Transaction, VmId,
->>>>>>> 4d6ded04
+        Transaction, VmId,
     };
     use async_compatibility_layer::logging::{setup_backtrace, setup_logging};
+    use async_std::task::sleep;
     use futures::FutureExt;
     use portpicker::pick_unused_port;
+    use std::time::Duration;
     use surf_disco::Client;
     use tide_disco::error::ServerError;
+
+    pub async fn status_test_helper(opt: impl FnOnce(Options) -> Options) {
+        setup_logging();
+        setup_backtrace();
+
+        let port = pick_unused_port().expect("No ports free");
+        let url = format!("http://localhost:{port}").parse().unwrap();
+        let client: Client<ServerError> = Client::new(url);
+
+        let init_handle = |metrics: Box<dyn crate::Metrics>| {
+            async move {
+                let handles = init_hotshot_handles_with_metrics(&*metrics).await;
+                for handle in &handles {
+                    handle.hotshot.start_consensus().await;
+                }
+                (handles[0].clone(), 0)
+            }
+            .boxed()
+        };
+
+        let options = opt(Options::from(options::Http { port }).status(Default::default()));
+        options.serve(init_handle).await.unwrap();
+        client.connect(None).await;
+
+        // The status API is well tested in the query service repo. Here we are just smoke testing
+        // that we set it up correctly. Wait for a (non-genesis) block to be sequenced and then
+        // check the success rate metrics.
+        tracing::info!(
+            "metrics {}",
+            client.get::<String>("status/metrics").send().await.unwrap()
+        );
+        while client
+            .get::<u64>("status/latest_block_height")
+            .send()
+            .await
+            .unwrap()
+            <= 1
+        {
+            sleep(Duration::from_secs(1)).await;
+        }
+        let success_rate = client
+            .get::<f64>("status/success_rate")
+            .send()
+            .await
+            .unwrap();
+        // If metrics are populating correctly, we should get a finite number. If not, we might get
+        // NaN or infinity due to division by 0.
+        assert!(success_rate.is_finite(), "{success_rate}");
+        // We know at least some views have been successful, since we finalized a block.
+        assert!(success_rate > 0.0, "{success_rate}");
+    }
 
     pub async fn submit_test_helper(opt: impl FnOnce(Options) -> Options) {
         setup_logging();
@@ -111,115 +159,36 @@
     use portpicker::pick_unused_port;
     use std::time::Duration;
     use surf_disco::Client;
-    use test_helpers::submit_test_helper;
+    use test_helpers::{status_test_helper, submit_test_helper};
     use tide_disco::error::ServerError;
 
     #[async_std::test]
-<<<<<<< HEAD
     pub(crate) async fn submit_test_with_query_module<D: TestableSequencerDataSource>() {
         let storage = D::create_storage().await;
         submit_test_helper(|opt| D::options(&storage, opt)).await
     }
 
     #[async_std::test]
+    pub(crate) async fn status_test_with_query_module<D: TestableSequencerDataSource>() {
+        let storage = D::create_storage().await;
+        status_test_helper(|opt| D::options(&storage, opt)).await
+    }
+
+    #[async_std::test]
     pub(crate) async fn test_timestamp_window<D: TestableSequencerDataSource>() {
-=======
-    async fn status_test_with_query_module() {
-        let tmp_dir = TempDir::new().unwrap();
-        let storage_path = tmp_dir.path().join("tmp_storage");
-        status_test_helper(Some(options::Fs {
-            storage_path,
-            reset_store: true,
-        }))
-        .await
-    }
-
-    #[async_std::test]
-    async fn status_test_without_query_module() {
-        status_test_helper(None).await
-    }
-
-    async fn status_test_helper(query_opt: Option<options::Fs>) {
         setup_logging();
         setup_backtrace();
 
-        let port = pick_unused_port().expect("No ports free");
-        let url = format!("http://localhost:{port}").parse().unwrap();
-        let client: Client<ServerError> = Client::new(url);
-
-        let init_handle = |metrics: Box<dyn crate::Metrics>| {
-            async move {
-                let handles = init_hotshot_handles_with_metrics(&*metrics).await;
-                for handle in &handles {
-                    handle.hotshot.start_consensus().await;
-                }
-                (handles[0].clone(), 0)
-            }
-            .boxed()
-        };
-
-        let mut options = Options::from(options::Http { port }).status(Default::default());
-        if let Some(query) = query_opt {
-            options = options.query_fs(query);
-        }
-        options.serve(init_handle).await.unwrap();
-        client.connect(None).await;
-
-        // The status API is well tested in the query service repo. Here we are just smoke testing
-        // that we set it up correctly. Wait for a (non-genesis) block to be sequenced and then
-        // check the success rate metrics.
-        tracing::info!(
-            "metrics {}",
-            client.get::<String>("status/metrics").send().await.unwrap()
-        );
-        while client
-            .get::<u64>("status/latest_block_height")
-            .send()
-            .await
-            .unwrap()
-            <= 1
-        {
-            sleep(Duration::from_secs(1)).await;
-        }
-        let success_rate = client
-            .get::<f64>("status/success_rate")
-            .send()
-            .await
-            .unwrap();
-        // If metrics are populating correctly, we should get a finite number. If not, we might get
-        // NaN or infinity due to division by 0.
-        assert!(success_rate.is_finite(), "{success_rate}");
-        // We know at least some views have been successful, since we finalized a block.
-        assert!(success_rate > 0.0, "{success_rate}");
-    }
-
-    #[async_std::test]
-    async fn test_timestamp_window() {
->>>>>>> 4d6ded04
-        setup_logging();
-        setup_backtrace();
-
         // Create sequencer network.
         let handles = init_hotshot_handles().await;
 
         // Start query service.
         let port = pick_unused_port().expect("No ports free");
-<<<<<<< HEAD
         let storage = D::create_storage().await;
         let handle = handles[0].clone();
         D::options(&storage, options::Http { port }.into())
+            .status(Default::default())
             .serve(|_| async move { (handle, 0) }.boxed())
-=======
-        let tmp_dir = TempDir::new().unwrap();
-        let storage_path = tmp_dir.path().join("tmp_storage");
-        Options::from(options::Http { port })
-            .query_fs(options::Fs {
-                storage_path,
-                reset_store: true,
-            })
-            .status(Default::default())
-            .serve(|_| async move { (handles[0].clone(), 0) }.boxed())
->>>>>>> 4d6ded04
             .await
             .unwrap();
 
@@ -401,7 +370,7 @@
     use futures::FutureExt;
     use portpicker::pick_unused_port;
     use surf_disco::Client;
-    use test_helpers::submit_test_helper;
+    use test_helpers::{status_test_helper, submit_test_helper};
     use tide_disco::{app::AppHealth, error::ServerError, healthcheck::HealthStatus};
 
     #[async_std::test]
@@ -430,6 +399,11 @@
     }
 
     #[async_std::test]
+    async fn status_test_without_query_module() {
+        status_test_helper(|opt| opt).await
+    }
+
+    #[async_std::test]
     async fn submit_test_without_query_module() {
         submit_test_helper(|opt| opt).await
     }
