use std::pin::Pin;

use anyhow::{bail, Context};
use async_once_cell::Lazy;
use async_std::sync::{Arc, RwLock};
use async_trait::async_trait;
use committable::Commitment;
use data_source::{CatchupDataSource, SubmitDataSource};
use derivative::Derivative;
use espresso_types::{
    v0::traits::SequencerPersistence, v0_3::ChainConfig, AccountQueryData, BlockMerkleTree,
    FeeAccountProof, MockSequencerVersions, NodeState, PubKey, Transaction,
};
use ethers::prelude::Address;
use futures::{
    future::{BoxFuture, Future, FutureExt},
    stream::{BoxStream, Stream},
};
use hotshot::types::Event;
use hotshot_events_service::events_source::{
    EventFilterSet, EventsSource, EventsStreamer, StartupInfo,
};
use hotshot_orchestrator::config::NetworkConfig;
use hotshot_query_service::data_source::ExtensibleDataSource;
use hotshot_state_prover::service::{
    light_client_genesis_from_stake_table, light_client_genesis_stake_from_stake_table,
};
use hotshot_types::{
    data::ViewNumber,
    light_client::StateSignatureRequestBody,
    traits::{network::ConnectedNetwork, node_implementation::Versions},
};
use jf_merkle_tree::MerkleTreeScheme;

use self::data_source::{HotShotConfigDataSource, PublicNetworkConfig, StateSignatureDataSource};
use crate::{
    context::Consensus, network, persistence::ChainConfigPersistence, state_signature::StateSigner,
    SeqTypes, SequencerApiVersion, SequencerContext,
};

pub mod data_source;
pub mod endpoints;
pub mod fs;
pub mod options;
pub mod sql;
mod update;

pub use options::Options;

pub type BlocksFrontier = <BlockMerkleTree as MerkleTreeScheme>::MembershipProof;

type BoxLazy<T> = Pin<Arc<Lazy<T, BoxFuture<'static, T>>>>;

#[derive(Derivative)]
#[derivative(Debug(bound = ""))]
struct ConsensusState<N: ConnectedNetwork<PubKey>, P: SequencerPersistence, V: Versions> {
    state_signer: Arc<StateSigner<SequencerApiVersion>>,
    event_streamer: Arc<RwLock<EventsStreamer<SeqTypes>>>,
    node_state: NodeState,
    config: NetworkConfig<PubKey>,

    #[derivative(Debug = "ignore")]
    handle: Arc<RwLock<Consensus<N, P, V>>>,
}

impl<N: ConnectedNetwork<PubKey>, P: SequencerPersistence, V: Versions>
    From<&SequencerContext<N, P, V>> for ConsensusState<N, P, V>
{
    fn from(ctx: &SequencerContext<N, P, V>) -> Self {
        Self {
            state_signer: ctx.state_signer(),
            event_streamer: ctx.event_streamer(),
            node_state: ctx.node_state(),
            config: ctx.config(),
            handle: ctx.consensus(),
        }
    }
}

#[derive(Derivative)]
#[derivative(Clone(bound = ""), Debug(bound = ""))]
struct ApiState<N: ConnectedNetwork<PubKey>, P: SequencerPersistence, V: Versions> {
    // The consensus state is initialized lazily so we can start the API (and healthcheck endpoints)
    // before consensus has started. Any endpoint that uses consensus state will wait for
    // initialization to finish, but endpoints that do not require a consensus handle can proceed
    // without waiting.
    #[derivative(Debug = "ignore")]
    consensus: BoxLazy<ConsensusState<N, P, V>>,
}

impl<N: ConnectedNetwork<PubKey>, P: SequencerPersistence, V: Versions> ApiState<N, P, V> {
    fn new(init: impl Future<Output = ConsensusState<N, P, V>> + Send + 'static) -> Self {
        Self {
            consensus: Arc::pin(Lazy::from_future(init.boxed())),
        }
    }

    fn event_stream(&self) -> impl Stream<Item = Event<SeqTypes>> + Unpin {
        let state = self.clone();
        async move { state.consensus().await.read().await.event_stream() }
            .boxed()
            .flatten_stream()
    }

    async fn state_signer(&self) -> &StateSigner<SequencerApiVersion> {
        &self.consensus.as_ref().get().await.get_ref().state_signer
    }

    async fn event_streamer(&self) -> &RwLock<EventsStreamer<SeqTypes>> {
        &self.consensus.as_ref().get().await.get_ref().event_streamer
    }

    async fn consensus(&self) -> Arc<RwLock<Consensus<N, P, V>>> {
        Arc::clone(&self.consensus.as_ref().get().await.get_ref().handle)
    }

    async fn node_state(&self) -> &NodeState {
        &self.consensus.as_ref().get().await.get_ref().node_state
    }

    async fn network_config(&self) -> NetworkConfig<PubKey> {
        self.consensus.as_ref().get().await.get_ref().config.clone()
    }
}

type StorageState<N, P, D, V> = ExtensibleDataSource<D, ApiState<N, P, V>>;

#[async_trait]
impl<N: ConnectedNetwork<PubKey>, P: SequencerPersistence, V: Versions> EventsSource<SeqTypes>
    for ApiState<N, P, V>
{
    type EventStream = BoxStream<'static, Arc<Event<SeqTypes>>>;

    async fn get_event_stream(
        &self,
        _filter: Option<EventFilterSet<SeqTypes>>,
    ) -> Self::EventStream {
        self.event_streamer()
            .await
            .read()
            .await
            .get_event_stream(None)
            .await
    }
    async fn get_startup_info(&self) -> StartupInfo<SeqTypes> {
        self.event_streamer()
            .await
            .read()
            .await
            .get_startup_info()
            .await
    }
}

impl<N: ConnectedNetwork<PubKey>, D: Send + Sync, V: Versions, P: SequencerPersistence>
    SubmitDataSource<N, P> for StorageState<N, P, D, V>
{
    async fn submit(&self, tx: Transaction) -> anyhow::Result<()> {
        self.as_ref().submit(tx).await
    }
}

impl<N: ConnectedNetwork<PubKey>, V: Versions, P: SequencerPersistence> SubmitDataSource<N, P>
    for ApiState<N, P, V>
{
    async fn submit(&self, tx: Transaction) -> anyhow::Result<()> {
        let handle = self.consensus().await;

        let consensus_read_lock = handle.read().await;

        // Fetch full chain config from the validated state, if present.
        // This is necessary because we support chain config upgrades,
        // so the updated chain config is found in the validated state.
        let cf = consensus_read_lock
            .decided_state()
            .await
            .chain_config
            .resolve();

        // Use the chain config from the validated state if available,
        // otherwise, use the node state's chain config
        // The node state's chain config is the node's base version chain config
        let cf = match cf {
            Some(cf) => cf,
            None => self.node_state().await.chain_config,
        };

        let max_block_size: u64 = cf.max_block_size.into();
        let txn_size = tx.payload().len() as u64;

        // reject transaction bigger than block size
        if txn_size > max_block_size {
            bail!("transaction size ({txn_size}) is greater than max_block_size ({max_block_size})")
        }

        consensus_read_lock.submit_transaction(tx).await?;
        Ok(())
    }
}

impl<
        N: ConnectedNetwork<PubKey>,
        V: Versions,
        P: SequencerPersistence,
        D: CatchupDataSource + Send + Sync,
    > CatchupDataSource for StorageState<N, P, D, V>
{
    #[tracing::instrument(skip(self))]
    async fn get_account(
        &self,
        height: u64,
        view: ViewNumber,
        account: Address,
    ) -> anyhow::Result<AccountQueryData> {
        // Check if we have the desired state in memory.
        match self.as_ref().get_account(height, view, account).await {
            Ok(account) => return Ok(account),
            Err(err) => {
                tracing::info!("account is not in memory, trying storage: {err:#}");
            }
        }

        // Try storage.
        self.inner().get_account(height, view, account).await
    }

    #[tracing::instrument(skip(self))]
    async fn get_frontier(&self, height: u64, view: ViewNumber) -> anyhow::Result<BlocksFrontier> {
        // Check if we have the desired state in memory.
        match self.as_ref().get_frontier(height, view).await {
            Ok(frontier) => return Ok(frontier),
            Err(err) => {
                tracing::info!("frontier is not in memory, trying storage: {err:#}");
            }
        }

        // Try storage.
        self.inner().get_frontier(height, view).await
    }

    async fn get_chain_config(
        &self,
        commitment: Commitment<ChainConfig>,
    ) -> anyhow::Result<ChainConfig> {
        // Check if we have the desired state in memory.
        match self.as_ref().get_chain_config(commitment).await {
            Ok(cf) => return Ok(cf),
            Err(err) => {
                tracing::info!("chain config is not in memory, trying storage: {err:#}");
            }
        }

        // Try storage.
        self.inner().get_chain_config(commitment).await
    }
}

#[async_trait]
impl<
        N: ConnectedNetwork<PubKey>,
        V: Versions,
        P: SequencerPersistence,
        D: ChainConfigPersistence + Send + Sync,
    > ChainConfigPersistence for StorageState<N, P, D, V>
{
    async fn insert_chain_config(&mut self, chain_config: ChainConfig) -> anyhow::Result<()> {
        self.inner_mut().insert_chain_config(chain_config).await
    }
    async fn load_chain_config(
        &self,
        commitment: Commitment<ChainConfig>,
    ) -> anyhow::Result<ChainConfig> {
        self.inner().load_chain_config(commitment).await
    }
}

impl<N: ConnectedNetwork<PubKey>, V: Versions, P: SequencerPersistence> CatchupDataSource
    for ApiState<N, P, V>
{
    #[tracing::instrument(skip(self))]
    async fn get_account(
        &self,
        height: u64,
        view: ViewNumber,
        account: Address,
    ) -> anyhow::Result<AccountQueryData> {
        let state = self
            .consensus()
            .await
            .read()
            .await
            .state(view)
            .await
            .context(format!(
                "state not available for height {height}, view {view:?}"
            ))?;
        let (proof, balance) = FeeAccountProof::prove(&state.fee_merkle_tree, account).context(
            format!("account {account} not available for height {height}, view {view:?}"),
        )?;
        Ok(AccountQueryData { balance, proof })
    }

    #[tracing::instrument(skip(self))]
    async fn get_frontier(&self, height: u64, view: ViewNumber) -> anyhow::Result<BlocksFrontier> {
        let state = self
            .consensus()
            .await
            .read()
            .await
            .state(view)
            .await
            .context(format!(
                "state not available for height {height}, view {view:?}"
            ))?;
        let tree = &state.block_merkle_tree;
        let frontier = tree.lookup(tree.num_leaves() - 1).expect_ok()?.1;
        Ok(frontier)
    }

    async fn get_chain_config(
        &self,
        commitment: Commitment<ChainConfig>,
    ) -> anyhow::Result<ChainConfig> {
        let state = self.consensus().await.read().await.decided_state().await;
        let chain_config = state.chain_config;

        if chain_config.commit() == commitment {
            chain_config.resolve().context("chain config found")
        } else {
            bail!("chain config not found")
        }
    }
}

impl<N: ConnectedNetwork<PubKey>, D: Sync, V: Versions, P: SequencerPersistence>
    HotShotConfigDataSource for StorageState<N, P, D, V>
{
    async fn get_config(&self) -> PublicNetworkConfig {
        self.as_ref().network_config().await.into()
    }
}

impl<N: ConnectedNetwork<PubKey>, V: Versions, P: SequencerPersistence> HotShotConfigDataSource
    for ApiState<N, P, V>
{
    async fn get_config(&self) -> PublicNetworkConfig {
        self.network_config().await.into()
    }
}

#[async_trait]
impl<N: ConnectedNetwork<PubKey>, D: Sync, V: Versions, P: SequencerPersistence>
    StateSignatureDataSource<N> for StorageState<N, P, D, V>
{
    async fn get_state_signature(&self, height: u64) -> Option<StateSignatureRequestBody> {
        self.as_ref().get_state_signature(height).await
    }
}

#[async_trait]
impl<N: ConnectedNetwork<PubKey>, V: Versions, P: SequencerPersistence> StateSignatureDataSource<N>
    for ApiState<N, P, V>
{
    async fn get_state_signature(&self, height: u64) -> Option<StateSignatureRequestBody> {
        self.state_signer().await.get_state_signature(height).await
    }
}

#[cfg(any(test, feature = "testing"))]
pub mod test_helpers {
    use std::time::Duration;

    use async_std::task::sleep;
    use committable::Committable;

    use espresso_types::{
        mock::MockStateCatchup,
        v0::traits::{PersistenceOptions, StateCatchup},
        MarketplaceVersion, NamespaceId, ValidatedState,
    };
    use ethers::{prelude::Address, utils::Anvil};
    use futures::{
        future::{join_all, FutureExt},
        stream::StreamExt,
    };
    use hotshot::types::{Event, EventType};
    use hotshot_contract_adapter::light_client::{ParsedLightClientState, ParsedStakeTableState};
    use hotshot_types::{
        event::LeafInfo, light_client::LightClientState, traits::{metrics::NoMetrics, node_implementation::ConsensusTime}
    };
    use itertools::izip;
    use jf_merkle_tree::{MerkleCommitment, MerkleTreeScheme};
    use portpicker::pick_unused_port;
    use sequencer_utils::test_utils::setup_test;
    use surf_disco::Client;
    use tide_disco::error::ServerError;
    use vbs::version::StaticVersion;
    use vbs::version::StaticVersionType;

    use super::*;
    use crate::{
        persistence::no_storage,
        testing::{
            run_marketplace_builder, run_test_builder, wait_for_decide_on_handle, TestConfig,
            TestConfigBuilder,
        },
    };

    pub const STAKE_TABLE_CAPACITY_FOR_TEST: u64 = 10;

    pub struct TestNetwork<P: PersistenceOptions, const NUM_NODES: usize, V: Versions> {
        pub server: SequencerContext<network::Memory, P::Persistence, V>,
        pub peers: Vec<SequencerContext<network::Memory, P::Persistence, V>>,
        pub cfg: TestConfig<{ NUM_NODES }>,
    }

    pub struct TestNetworkConfig<const NUM_NODES: usize, P, C>
    where
        P: PersistenceOptions,
        C: StateCatchup + 'static,
    {
        state: [ValidatedState; NUM_NODES],
        persistence: [P; NUM_NODES],
        catchup: [C; NUM_NODES],
        network_config: TestConfig<{ NUM_NODES }>,
        api_config: Options,
    }

    pub struct TestNetworkConfigBuilder<const NUM_NODES: usize, P, C>
    where
        P: PersistenceOptions,
        C: StateCatchup + 'static,
    {
        state: [ValidatedState; NUM_NODES],
        persistence: Option<[P; NUM_NODES]>,
        catchup: Option<[C; NUM_NODES]>,
        api_config: Option<Options>,
        network_config: Option<TestConfig<{ NUM_NODES }>>,
    }

    impl Default for TestNetworkConfigBuilder<5, no_storage::Options, MockStateCatchup> {
        fn default() -> Self {
            TestNetworkConfigBuilder {
                state: std::array::from_fn(|_| ValidatedState::default()),
                persistence: Some([no_storage::Options; 5]),
                catchup: Some(std::array::from_fn(|_| MockStateCatchup::default())),
                network_config: None,
                api_config: None,
            }
        }
    }

    impl<const NUM_NODES: usize>
        TestNetworkConfigBuilder<{ NUM_NODES }, no_storage::Options, MockStateCatchup>
    {
        pub fn with_num_nodes(
        ) -> TestNetworkConfigBuilder<{ NUM_NODES }, no_storage::Options, MockStateCatchup>
        {
            TestNetworkConfigBuilder {
                state: std::array::from_fn(|_| ValidatedState::default()),
                persistence: Some([no_storage::Options; { NUM_NODES }]),
                catchup: Some(std::array::from_fn(|_| MockStateCatchup::default())),
                network_config: None,
                api_config: None,
            }
        }
    }

    impl<const NUM_NODES: usize, P, C> TestNetworkConfigBuilder<{ NUM_NODES }, P, C>
    where
        P: PersistenceOptions,
        C: StateCatchup + 'static,
    {
        pub fn states(mut self, state: [ValidatedState; NUM_NODES]) -> Self {
            self.state = state;
            self
        }

        pub fn persistences<NP: PersistenceOptions>(
            self,
            persistence: [NP; NUM_NODES],
        ) -> TestNetworkConfigBuilder<{ NUM_NODES }, NP, C> {
            TestNetworkConfigBuilder {
                state: self.state,
                catchup: self.catchup,
                network_config: self.network_config,
                api_config: self.api_config,
                persistence: Some(persistence),
            }
        }

        pub fn api_config(mut self, api_config: Options) -> Self {
            self.api_config = Some(api_config);
            self
        }

        pub fn catchups<NC: StateCatchup + 'static>(
            self,
            catchup: [NC; NUM_NODES],
        ) -> TestNetworkConfigBuilder<{ NUM_NODES }, P, NC> {
            TestNetworkConfigBuilder {
                state: self.state,
                catchup: Some(catchup),
                network_config: self.network_config,
                api_config: self.api_config,
                persistence: self.persistence,
            }
        }

        pub fn network_config(mut self, network_config: TestConfig<{ NUM_NODES }>) -> Self {
            self.network_config = Some(network_config);
            self
        }

        pub fn build(self) -> TestNetworkConfig<{ NUM_NODES }, P, C> {
            TestNetworkConfig {
                state: self.state,
                persistence: self.persistence.unwrap(),
                catchup: self.catchup.unwrap(),
                network_config: self.network_config.unwrap(),
                api_config: self.api_config.unwrap(),
            }
        }
    }

    impl<P: PersistenceOptions, const NUM_NODES: usize, V: Versions> TestNetwork<P, { NUM_NODES }, V> {
        pub async fn new<C: StateCatchup + 'static>(
            cfg: TestNetworkConfig<{ NUM_NODES }, P, C>,
            bind_version: V,
        ) -> Self {
            let mut cfg = cfg;
            let mut builder_tasks = Vec::new();
            let mut legacy_builder_url = "http://example.com".parse().unwrap();
            let mut marketplace_builder_url = "http://example.com".parse().unwrap();

            if <V as Versions>::Base::VERSION < MarketplaceVersion::VERSION {
                let (task, url) =
                    run_test_builder::<{ NUM_NODES }>(cfg.network_config.builder_port()).await;
                builder_tasks.push(task);
                legacy_builder_url = url;
            };

            if <V as Versions>::Upgrade::VERSION >= MarketplaceVersion::VERSION
                || <V as Versions>::Base::VERSION >= MarketplaceVersion::VERSION
            {
                let (task, url) = run_marketplace_builder::<{ NUM_NODES }>(
                    cfg.network_config.marketplace_builder_port(),
                    NodeState::default(),
                    cfg.state[0].clone(),
                )
                .await;
                builder_tasks.push(task);
                marketplace_builder_url = url;
            }

            cfg.network_config
                .set_builder_urls(vec1::vec1![legacy_builder_url]);

            let mut nodes = join_all(
                izip!(cfg.state, cfg.persistence, cfg.catchup)
                    .enumerate()
                    .map(|(i, (state, persistence, catchup))| {
                        let opt = cfg.api_config.clone();
                        let cfg = &cfg.network_config;
                        let upgrades_map = cfg.upgrades();
                        let marketplace_builder_url = marketplace_builder_url.clone();
                        async move {
                            if i == 0 {
                                opt.serve(|metrics| {
                                    let cfg = cfg.clone();
                                    async move {
                                        cfg.init_node(
                                            0,
                                            state,
                                            persistence,
                                            catchup,
                                            &*metrics,
                                            STAKE_TABLE_CAPACITY_FOR_TEST,
                                            bind_version,
                                            upgrades_map,
                                            marketplace_builder_url,
                                        )
                                        .await
                                    }
                                    .boxed()
                                })
                                .await
                                .unwrap()
                            } else {
                                cfg.init_node(
                                    i,
                                    state,
                                    persistence,
                                    catchup,
                                    &NoMetrics,
                                    STAKE_TABLE_CAPACITY_FOR_TEST,
                                    bind_version,
                                    upgrades_map,
                                    marketplace_builder_url,
                                )
                                .await
                            }
                        }
                    }),
            )
            .await;

            let handle_0 = &nodes[0];

            // Hook the builder(s) up to the event stream from the first node
            for builder_task in builder_tasks {
                builder_task.start(Box::new(handle_0.event_stream().await));
            }

            for ctx in &nodes {
                ctx.start_consensus().await;
            }

            let server = nodes.remove(0);
            let peers = nodes;

            Self {
                server,
                peers,
                cfg: cfg.network_config,
            }
        }

        // FIXME: update this logic
        pub fn light_client_genesis(&self) -> LightClientState {
            let st = self.cfg.stake_table();
            light_client_genesis_from_stake_table(st).unwrap()
        }

<<<<<<< HEAD
        // pub fn light_client_genesis_stake(&self) -> ParsedStakeState {
        //     let st = self.cfg.stake_table();
        //     light_client_genesis_stake_from_stake_table(st).unwrap()
        // }
=======
        pub fn light_client_genesis_stake(&self) -> ParsedStakeTableState {
            let st = self.cfg.stake_table();
            light_client_genesis_stake_from_stake_table(st).unwrap()
        }
>>>>>>> c63635e0

        pub async fn stop_consensus(&mut self) {
            self.server.shutdown_consensus().await;

            for ctx in &mut self.peers {
                ctx.shutdown_consensus().await;
            }
        }
    }

    /// Test the status API with custom options.
    ///
    /// The `opt` function can be used to modify the [`Options`] which are used to start the server.
    /// By default, the options are the minimal required to run this test (configuring a port and
    /// enabling the status API). `opt` may add additional functionality (e.g. adding a query module
    /// to test a different initialization path) but should not remove or modify the existing
    /// functionality (e.g. removing the status module or changing the port).
    pub async fn status_test_helper(opt: impl FnOnce(Options) -> Options) {
        setup_test();

        let port = pick_unused_port().expect("No ports free");
        let url = format!("http://localhost:{port}").parse().unwrap();
        let client: Client<ServerError, StaticVersion<0, 1>> = Client::new(url);

        let options = opt(Options::with_port(port).status(Default::default()));
        let anvil = Anvil::new().spawn();
        let l1 = anvil.endpoint().parse().unwrap();
        let network_config = TestConfigBuilder::default().l1_url(l1).build();
        let config = TestNetworkConfigBuilder::default()
            .api_config(options)
            .network_config(network_config)
            .build();
        let _network = TestNetwork::new(config, MockSequencerVersions::new()).await;
        client.connect(None).await;

        // The status API is well tested in the query service repo. Here we are just smoke testing
        // that we set it up correctly. Wait for a (non-genesis) block to be sequenced and then
        // check the success rate metrics.
        while client
            .get::<u64>("status/block-height")
            .send()
            .await
            .unwrap()
            <= 1
        {
            sleep(Duration::from_secs(1)).await;
        }
        let success_rate = client
            .get::<f64>("status/success-rate")
            .send()
            .await
            .unwrap();
        // If metrics are populating correctly, we should get a finite number. If not, we might get
        // NaN or infinity due to division by 0.
        assert!(success_rate.is_finite(), "{success_rate}");
        // We know at least some views have been successful, since we finalized a block.
        assert!(success_rate > 0.0, "{success_rate}");
    }

    /// Test the submit API with custom options.
    ///
    /// The `opt` function can be used to modify the [`Options`] which are used to start the server.
    /// By default, the options are the minimal required to run this test (configuring a port and
    /// enabling the submit API). `opt` may add additional functionality (e.g. adding a query module
    /// to test a different initialization path) but should not remove or modify the existing
    /// functionality (e.g. removing the submit module or changing the port).
    pub async fn submit_test_helper(opt: impl FnOnce(Options) -> Options) {
        setup_test();

        let txn = Transaction::new(NamespaceId::from(1_u32), vec![1, 2, 3, 4]);

        let port = pick_unused_port().expect("No ports free");

        let url = format!("http://localhost:{port}").parse().unwrap();
        let client: Client<ServerError, StaticVersion<0, 1>> = Client::new(url);

        let options = opt(Options::with_port(port).submit(Default::default()));
        let anvil = Anvil::new().spawn();
        let l1 = anvil.endpoint().parse().unwrap();
        let network_config = TestConfigBuilder::default().l1_url(l1).build();
        let config = TestNetworkConfigBuilder::default()
            .api_config(options)
            .network_config(network_config)
            .build();
        let network = TestNetwork::new(config, MockSequencerVersions::new()).await;
        let mut events = network.server.event_stream().await;

        client.connect(None).await;

        let hash = client
            .post("submit/submit")
            .body_json(&txn)
            .unwrap()
            .send()
            .await
            .unwrap();
        assert_eq!(txn.commit(), hash);

        // Wait for a Decide event containing transaction matching the one we sent
        wait_for_decide_on_handle(&mut events, &txn).await;
    }

    /// Test the state signature API.
    pub async fn state_signature_test_helper(opt: impl FnOnce(Options) -> Options) {
        setup_test();

        let port = pick_unused_port().expect("No ports free");

        let url = format!("http://localhost:{port}").parse().unwrap();

        let client: Client<ServerError, StaticVersion<0, 1>> = Client::new(url);

        let options = opt(Options::with_port(port));
        let anvil = Anvil::new().spawn();
        let l1 = anvil.endpoint().parse().unwrap();
        let network_config = TestConfigBuilder::default().l1_url(l1).build();
        let config = TestNetworkConfigBuilder::default()
            .api_config(options)
            .network_config(network_config)
            .build();
        let network = TestNetwork::new(config, MockSequencerVersions::new()).await;

        let mut height: u64;
        // Wait for block >=2 appears
        // It's waiting for an extra second to make sure that the signature is generated
        loop {
            height = network.server.decided_leaf().await.height();
            sleep(std::time::Duration::from_secs(1)).await;
            if height >= 2 {
                break;
            }
        }
        // we cannot verify the signature now, because we don't know the stake table
        client
            .get::<StateSignatureRequestBody>(&format!("state-signature/block/{}", height))
            .send()
            .await
            .unwrap();
    }

    /// Test the catchup API with custom options.
    ///
    /// The `opt` function can be used to modify the [`Options`] which are used to start the server.
    /// By default, the options are the minimal required to run this test (configuring a port and
    /// enabling the catchup API). `opt` may add additional functionality (e.g. adding a query module
    /// to test a different initialization path) but should not remove or modify the existing
    /// functionality (e.g. removing the catchup module or changing the port).
    pub async fn catchup_test_helper(opt: impl FnOnce(Options) -> Options) {
        setup_test();

        let port = pick_unused_port().expect("No ports free");
        let url = format!("http://localhost:{port}").parse().unwrap();
        let client: Client<ServerError, StaticVersion<0, 1>> = Client::new(url);

        let options = opt(Options::with_port(port).catchup(Default::default()));
        let anvil = Anvil::new().spawn();
        let l1 = anvil.endpoint().parse().unwrap();
        let network_config = TestConfigBuilder::default().l1_url(l1).build();
        let config = TestNetworkConfigBuilder::default()
            .api_config(options)
            .network_config(network_config)
            .build();
        let network = TestNetwork::new(config, MockSequencerVersions::new()).await;
        client.connect(None).await;

        // Wait for a few blocks to be decided.
        let mut events = network.server.event_stream().await;
        loop {
            if let Event {
                event: EventType::Decide { leaf_chain, .. },
                ..
            } = events.next().await.unwrap()
            {
                if leaf_chain
                    .iter()
                    .any(|LeafInfo { leaf, .. }| leaf.block_header().height() > 2)
                {
                    break;
                }
            }
        }

        // Stop consensus running on the node so we freeze the decided and undecided states.
        // We'll let it go out of scope here since it's a write lock.
        {
            network.server.shutdown_consensus().await;
        }

        // Undecided fee state: absent account.
        let leaf = network.server.decided_leaf().await;
        let height = leaf.height() + 1;
        let view = leaf.view_number() + 1;
        let res = client
            .get::<AccountQueryData>(&format!(
                "catchup/{height}/{}/account/{:x}",
                view.u64(),
                Address::default()
            ))
            .send()
            .await
            .unwrap();
        assert_eq!(res.balance, 0.into());
        assert_eq!(
            res.proof
                .verify(
                    &network
                        .server
                        .state(view)
                        .await
                        .unwrap()
                        .fee_merkle_tree
                        .commitment()
                )
                .unwrap(),
            0.into()
        );

        // Undecided block state.
        let res = client
            .get::<BlocksFrontier>(&format!("catchup/{height}/{}/blocks", view.u64()))
            .send()
            .await
            .unwrap();
        let root = &network
            .server
            .state(view)
            .await
            .unwrap()
            .block_merkle_tree
            .commitment();
        BlockMerkleTree::verify(root.digest(), root.size() - 1, res)
            .unwrap()
            .unwrap();
    }
}

#[cfg(test)]
#[espresso_macros::generic_tests]
mod api_tests {
    use committable::Committable;
    use data_source::testing::TestableSequencerDataSource;
    use endpoints::NamespaceProofQueryData;

    use espresso_types::{Header, NamespaceId};
    use ethers::utils::Anvil;
    use futures::stream::StreamExt;
    use hotshot_query_service::availability::{LeafQueryData, VidCommonQueryData};
    use portpicker::pick_unused_port;
    use sequencer_utils::test_utils::setup_test;
    use surf_disco::Client;
    use test_helpers::{
        catchup_test_helper, state_signature_test_helper, status_test_helper, submit_test_helper,
        TestNetwork, TestNetworkConfigBuilder,
    };
    use tide_disco::error::ServerError;
    use vbs::version::StaticVersion;

    use self::options::HotshotEvents;
    use super::*;
    use crate::testing::{wait_for_decide_on_handle, TestConfigBuilder};

    #[async_std::test]
    pub(crate) async fn submit_test_with_query_module<D: TestableSequencerDataSource>() {
        let storage = D::create_storage().await;
        submit_test_helper(|opt| D::options(&storage, opt)).await
    }

    #[async_std::test]
    pub(crate) async fn status_test_with_query_module<D: TestableSequencerDataSource>() {
        let storage = D::create_storage().await;
        status_test_helper(|opt| D::options(&storage, opt)).await
    }

    #[async_std::test]
    pub(crate) async fn state_signature_test_with_query_module<D: TestableSequencerDataSource>() {
        let storage = D::create_storage().await;
        state_signature_test_helper(|opt| D::options(&storage, opt)).await
    }

    #[async_std::test]
    pub(crate) async fn test_namespace_query<D: TestableSequencerDataSource>() {
        setup_test();

        // Arbitrary transaction, arbitrary namespace ID
        let ns_id = NamespaceId::from(42_u32);
        let txn = Transaction::new(ns_id, vec![1, 2, 3, 4]);

        // Start query service.
        let port = pick_unused_port().expect("No ports free");
        let storage = D::create_storage().await;
        let anvil = Anvil::new().spawn();
        let l1 = anvil.endpoint().parse().unwrap();
        let network_config = TestConfigBuilder::default().l1_url(l1).build();
        let config = TestNetworkConfigBuilder::default()
            .api_config(D::options(&storage, Options::with_port(port)).submit(Default::default()))
            .network_config(network_config)
            .build();
        let network = TestNetwork::new(config, MockSequencerVersions::new()).await;
        let mut events = network.server.event_stream().await;

        // Connect client.
        let client: Client<ServerError, StaticVersion<0, 1>> =
            Client::new(format!("http://localhost:{port}").parse().unwrap());
        client.connect(None).await;

        // Wait for at least one empty block to be sequenced (after consensus starts VID).
        client
            .socket("availability/stream/leaves/0")
            .subscribe::<LeafQueryData<SeqTypes>>()
            .await
            .unwrap()
            .next()
            .await
            .unwrap()
            .unwrap();

        let hash = client
            .post("submit/submit")
            .body_json(&txn)
            .unwrap()
            .send()
            .await
            .unwrap();
        assert_eq!(txn.commit(), hash);

        // Wait for a Decide event containing transaction matching the one we sent
        let block_height = wait_for_decide_on_handle(&mut events, &txn).await as usize;
        tracing::info!(block_height, "transaction sequenced");
        let mut found_txn = false;
        let mut found_empty_block = false;
        for block_num in 0..=block_height {
            let header: Header = client
                .get(&format!("availability/header/{block_num}"))
                .send()
                .await
                .unwrap();
            let ns_query_res: NamespaceProofQueryData = client
                .get(&format!("availability/block/{block_num}/namespace/{ns_id}"))
                .send()
                .await
                .unwrap();

            // Verify namespace proof if present
            if let Some(ns_proof) = ns_query_res.proof {
                let vid_common: VidCommonQueryData<SeqTypes> = client
                    .get(&format!("availability/vid/common/{block_num}"))
                    .send()
                    .await
                    .unwrap();

                ns_proof
                    .verify(
                        header.ns_table(),
                        &header.payload_commitment(),
                        vid_common.common(),
                    )
                    .unwrap();
            } else {
                // Namespace proof should be present if ns_id exists in ns_table
                assert!(header.ns_table().find_ns_id(&ns_id).is_none());
                assert!(ns_query_res.transactions.is_empty());
            }

            found_empty_block = found_empty_block || ns_query_res.transactions.is_empty();

            for txn in ns_query_res.transactions {
                if txn.commit() == hash {
                    // Ensure that we validate an inclusion proof
                    found_txn = true;
                }
            }
        }
        assert!(found_txn);
        assert!(found_empty_block);
    }

    #[async_std::test]
    pub(crate) async fn catchup_test_with_query_module<D: TestableSequencerDataSource>() {
        let storage = D::create_storage().await;
        catchup_test_helper(|opt| D::options(&storage, opt)).await
    }

    #[async_std::test]
    pub(crate) async fn test_hotshot_event_streaming<D: TestableSequencerDataSource>() {
        use HotshotEvents;

        setup_test();

        let hotshot_event_streaming_port =
            pick_unused_port().expect("No ports free for hotshot event streaming");
        let query_service_port = pick_unused_port().expect("No ports free for query service");

        let url = format!("http://localhost:{hotshot_event_streaming_port}")
            .parse()
            .unwrap();

        let hotshot_events = HotshotEvents {
            events_service_port: hotshot_event_streaming_port,
        };

        let client: Client<ServerError, StaticVersion<0, 1>> = Client::new(url);

        let options = Options::with_port(query_service_port).hotshot_events(hotshot_events);

        let anvil = Anvil::new().spawn();
        let l1 = anvil.endpoint().parse().unwrap();
        let network_config = TestConfigBuilder::default().l1_url(l1).build();
        let config = TestNetworkConfigBuilder::default()
            .api_config(options)
            .network_config(network_config)
            .build();
        let _network = TestNetwork::new(config, MockSequencerVersions::new()).await;

        let mut subscribed_events = client
            .socket("hotshot-events/events")
            .subscribe::<Event<SeqTypes>>()
            .await
            .unwrap();

        let total_count = 5;
        // wait for these events to receive on client 1
        let mut receive_count = 0;
        loop {
            let event = subscribed_events.next().await.unwrap();
            tracing::info!(
                "Received event in hotshot event streaming Client 1: {:?}",
                event
            );
            receive_count += 1;
            if receive_count > total_count {
                tracing::info!("Client Received atleast desired events, exiting loop");
                break;
            }
        }
        assert_eq!(receive_count, total_count + 1);
    }
}

#[cfg(test)]
mod test {
    use std::time::Duration;

    use async_std::task::sleep;
    use committable::{Commitment, Committable};

    use espresso_types::{
        mock::MockStateCatchup,
        v0_1::{UpgradeMode, ViewBasedUpgrade},
        FeeAccount, FeeAmount, Header, MockSequencerVersions, TimeBasedUpgrade, Timestamp, Upgrade,
        UpgradeType, ValidatedState,
    };
    use ethers::utils::Anvil;
    use futures::{
        future::{self, join_all},
        stream::{StreamExt, TryStreamExt},
    };
    use hotshot::types::EventType;
    use hotshot_query_service::{
        availability::{BlockQueryData, LeafQueryData},
        types::HeightIndexed,
    };
    use hotshot_types::{
        event::LeafInfo,
        traits::{metrics::NoMetrics, node_implementation::ConsensusTime},
        ValidatorConfig,
    };
    use jf_merkle_tree::prelude::{MerkleProof, Sha3Node};
    use portpicker::pick_unused_port;
    use sequencer_utils::{ser::FromStringOrInteger, test_utils::setup_test};
    use surf_disco::Client;
    use test_helpers::{
        catchup_test_helper, state_signature_test_helper, status_test_helper, submit_test_helper,
        TestNetwork, TestNetworkConfigBuilder,
    };
    use tide_disco::{app::AppHealth, error::ServerError, healthcheck::HealthStatus};
    use time::OffsetDateTime;
    use vbs::version::{StaticVersion, StaticVersionType};

    use self::{
        data_source::{testing::TestableSequencerDataSource, PublicHotShotConfig},
        sql::DataSource as SqlDataSource,
    };
    use super::*;
    use crate::{
        catchup::StatePeers,
        persistence::no_storage,
        testing::{TestConfig, TestConfigBuilder},
    };

    #[async_std::test]
    async fn test_healthcheck() {
        setup_test();

        let port = pick_unused_port().expect("No ports free");
        let url = format!("http://localhost:{port}").parse().unwrap();
        let client: Client<ServerError, StaticVersion<0, 1>> = Client::new(url);
        let options = Options::with_port(port);
        let anvil = Anvil::new().spawn();
        let l1 = anvil.endpoint().parse().unwrap();
        let network_config = TestConfigBuilder::default().l1_url(l1).build();
        let config = TestNetworkConfigBuilder::<5, _, MockStateCatchup>::default()
            .api_config(options)
            .network_config(network_config)
            .build();
        let _network = TestNetwork::new(config, MockSequencerVersions::new()).await;

        client.connect(None).await;
        let health = client.get::<AppHealth>("healthcheck").send().await.unwrap();
        assert_eq!(health.status, HealthStatus::Available);
    }

    #[async_std::test]
    async fn status_test_without_query_module() {
        status_test_helper(|opt| opt).await
    }

    #[async_std::test]
    async fn submit_test_without_query_module() {
        submit_test_helper(|opt| opt).await
    }

    #[async_std::test]
    async fn state_signature_test_without_query_module() {
        state_signature_test_helper(|opt| opt).await
    }

    #[async_std::test]
    async fn catchup_test_without_query_module() {
        catchup_test_helper(|opt| opt).await
    }

    #[async_std::test]
    async fn slow_test_merklized_state_api() {
        setup_test();

        let port = pick_unused_port().expect("No ports free");

        let storage = SqlDataSource::create_storage().await;
        let options = SqlDataSource::options(
            &storage,
            Options::with_port(port)
                .state(Default::default())
                .status(Default::default()),
        );

        let anvil = Anvil::new().spawn();
        let l1 = anvil.endpoint().parse().unwrap();
        let network_config = TestConfigBuilder::default().l1_url(l1).build();
        let config = TestNetworkConfigBuilder::default()
            .api_config(options)
            .network_config(network_config)
            .build();
        let mut network = TestNetwork::new(config, MockSequencerVersions::new()).await;
        let url = format!("http://localhost:{port}").parse().unwrap();
        let client: Client<ServerError, SequencerApiVersion> = Client::new(url);

        client.connect(None).await;

        // Wait until some blocks have been decided.
        tracing::info!("waiting for blocks");
        let blocks = client
            .socket("availability/stream/blocks/0")
            .subscribe::<BlockQueryData<SeqTypes>>()
            .await
            .unwrap()
            .take(4)
            .try_collect::<Vec<_>>()
            .await
            .unwrap();

        // sleep for few seconds so that state data is upserted
        tracing::info!("waiting for state to be inserted");
        sleep(Duration::from_secs(5)).await;
        network.stop_consensus().await;

        for block in blocks {
            let i = block.height();
            tracing::info!(i, "get block state");
            let path = client
                .get::<MerkleProof<Commitment<Header>, u64, Sha3Node, 3>>(&format!(
                    "block-state/{}/{i}",
                    i + 1
                ))
                .send()
                .await
                .unwrap();
            assert_eq!(*path.elem().unwrap(), block.hash());

            tracing::info!(i, "get fee state");
            let account = TestConfig::<5>::builder_key().fee_account();
            let path = client
                .get::<MerkleProof<FeeAmount, FeeAccount, Sha3Node, 256>>(&format!(
                    "fee-state/{}/{}",
                    i + 1,
                    account
                ))
                .send()
                .await
                .unwrap();
            assert_eq!(*path.index(), account);
            assert!(*path.elem().unwrap() > 0.into(), "{:?}", path.elem());
        }
    }

    #[async_std::test]
    async fn test_catchup() {
        setup_test();

        // Start a sequencer network, using the query service for catchup.
        let port = pick_unused_port().expect("No ports free");
        let anvil = Anvil::new().spawn();
        let l1 = anvil.endpoint().parse().unwrap();
        const NUM_NODES: usize = 5;
        let config = TestNetworkConfigBuilder::<NUM_NODES, _, _>::with_num_nodes()
            .api_config(Options::with_port(port).catchup(Default::default()))
            .network_config(TestConfigBuilder::default().l1_url(l1).build())
            .catchups(std::array::from_fn(|_| {
                StatePeers::<StaticVersion<0, 1>>::from_urls(
                    vec![format!("http://localhost:{port}").parse().unwrap()],
                    Default::default(),
                )
            }))
            .build();
        let mut network = TestNetwork::new(config, MockSequencerVersions::new()).await;

        // Wait for replica 0 to reach a (non-genesis) decide, before disconnecting it.
        let mut events = network.peers[0].event_stream().await;
        loop {
            let event = events.next().await.unwrap();
            let EventType::Decide { leaf_chain, .. } = event.event else {
                continue;
            };
            if leaf_chain[0].leaf.height() > 0 {
                break;
            }
        }

        // Shut down and restart replica 0. We don't just stop consensus and restart it; we fully
        // drop the node and recreate it so it loses all of its temporary state and starts off from
        // genesis. It should be able to catch up by listening to proposals and then rebuild its
        // state from its peers.
        tracing::info!("shutting down node");
        network.peers.remove(0);

        // Wait for a few blocks to pass while the node is down, so it falls behind.
        network
            .server
            .event_stream()
            .await
            .filter(|event| future::ready(matches!(event.event, EventType::Decide { .. })))
            .take(3)
            .collect::<Vec<_>>()
            .await;

        tracing::info!("restarting node");
        let node = network
            .cfg
            .init_node(
                1,
                ValidatedState::default(),
                no_storage::Options,
                StatePeers::<StaticVersion<0, 1>>::from_urls(
                    vec![format!("http://localhost:{port}").parse().unwrap()],
                    Default::default(),
                ),
                &NoMetrics,
                test_helpers::STAKE_TABLE_CAPACITY_FOR_TEST,
                MockSequencerVersions::new(),
                Default::default(),
                "http://localhost".parse().unwrap(),
            )
            .await;
        let mut events = node.event_stream().await;

        // Wait for a (non-genesis) block proposed by each node, to prove that the lagging node has
        // caught up and all nodes are in sync.
        let mut proposers = [false; NUM_NODES];
        loop {
            let event = events.next().await.unwrap();
            let EventType::Decide { leaf_chain, .. } = event.event else {
                continue;
            };
            for LeafInfo { leaf, .. } in leaf_chain.iter().rev() {
                let height = leaf.height();
                let leaf_builder = (leaf.view_number().u64() as usize) % NUM_NODES;
                if height == 0 {
                    continue;
                }

                tracing::info!(
                    "waiting for blocks from {proposers:?}, block {height} is from {leaf_builder}",
                );
                proposers[leaf_builder] = true;
            }

            if proposers.iter().all(|has_proposed| *has_proposed) {
                break;
            }
        }
    }

    #[async_std::test]
    async fn test_chain_config_from_instance() {
        // This test uses a ValidatedState which only has the default chain config commitment.
        // The NodeState has the full chain config.
        // Both chain config commitments will match, so the ValidatedState should have the full chain config after a non-genesis block is decided.
        setup_test();

        let port = pick_unused_port().expect("No ports free");
        let anvil = Anvil::new().spawn();
        let l1 = anvil.endpoint().parse().unwrap();

        let chain_config: ChainConfig = ChainConfig::default();

        let state = ValidatedState {
            chain_config: chain_config.commit().into(),
            ..Default::default()
        };

        let states = std::array::from_fn(|_| state.clone());

        let config = TestNetworkConfigBuilder::default()
            .api_config(Options::with_port(port).catchup(Default::default()))
            .states(states)
            .catchups(std::array::from_fn(|_| {
                StatePeers::<StaticVersion<0, 1>>::from_urls(
                    vec![format!("http://localhost:{port}").parse().unwrap()],
                    Default::default(),
                )
            }))
            .network_config(TestConfigBuilder::default().l1_url(l1).build())
            .build();

        let mut network = TestNetwork::new(config, MockSequencerVersions::new()).await;

        // Wait for few blocks to be decided.
        network
            .server
            .event_stream()
            .await
            .filter(|event| future::ready(matches!(event.event, EventType::Decide { .. })))
            .take(3)
            .collect::<Vec<_>>()
            .await;

        for peer in &network.peers {
            let state = peer.consensus().read().await.decided_state().await;

            assert_eq!(state.chain_config.resolve().unwrap(), chain_config)
        }

        network.server.shut_down().await;
        drop(network);
    }

    #[async_std::test]
    async fn test_chain_config_catchup() {
        // This test uses a ValidatedState with a non-default chain config
        // so it will be different from the NodeState chain config used by the TestNetwork.
        // However, for this test to work, at least one node should have a full chain config
        // to allow other nodes to catch up.

        setup_test();

        let port = pick_unused_port().expect("No ports free");
        let anvil = Anvil::new().spawn();
        let l1 = anvil.endpoint().parse().unwrap();

        let cf = ChainConfig {
            max_block_size: 300.into(),
            base_fee: 1.into(),
            ..Default::default()
        };

        // State1 contains only the chain config commitment
        let state1 = ValidatedState {
            chain_config: cf.commit().into(),
            ..Default::default()
        };

        //state 2 contains the full chain config
        let state2 = ValidatedState {
            chain_config: cf.into(),
            ..Default::default()
        };

        let mut states = std::array::from_fn(|_| state1.clone());
        // only one node has the full chain config
        // all the other nodes should do a catchup to get the full chain config from peer 0
        states[0] = state2;

        const NUM_NODES: usize = 5;
        let config = TestNetworkConfigBuilder::<NUM_NODES, _, _>::with_num_nodes()
            .api_config(
                Options::from(options::Http {
                    port,
                    max_connections: None,
                })
                .catchup(Default::default()),
            )
            .states(states)
            .catchups(std::array::from_fn(|_| {
                StatePeers::<StaticVersion<0, 1>>::from_urls(
                    vec![format!("http://localhost:{port}").parse().unwrap()],
                    Default::default(),
                )
            }))
            .network_config(TestConfigBuilder::default().l1_url(l1).build())
            .build();

        let mut network = TestNetwork::new(config, MockSequencerVersions::new()).await;

        // Wait for a few blocks to be decided.
        network
            .server
            .event_stream()
            .await
            .filter(|event| future::ready(matches!(event.event, EventType::Decide { .. })))
            .take(3)
            .collect::<Vec<_>>()
            .await;

        for peer in &network.peers {
            let state = peer.consensus().read().await.decided_state().await;

            assert_eq!(state.chain_config.resolve().unwrap(), cf)
        }

        network.server.shut_down().await;
        drop(network);
    }

    #[async_std::test]
    async fn test_fee_upgrade_view_based() {
        setup_test();

        test_fee_upgrade_helper(UpgradeMode::View(ViewBasedUpgrade {
            start_voting_view: None,
            stop_voting_view: None,
            start_proposing_view: 1,
            stop_proposing_view: 10,
        }))
        .await;
    }

    #[async_std::test]
    async fn test_fee_upgrade_time_based() {
        setup_test();

        let now = OffsetDateTime::now_utc().unix_timestamp() as u64;
        test_fee_upgrade_helper(UpgradeMode::Time(TimeBasedUpgrade {
            start_proposing_time: Timestamp::from_integer(now).unwrap(),
            stop_proposing_time: Timestamp::from_integer(now + 500).unwrap(),
            start_voting_time: None,
            stop_voting_time: None,
        }))
        .await;
    }

    async fn test_fee_upgrade_helper(mode: UpgradeMode) {
        let port = pick_unused_port().expect("No ports free");
        let anvil = Anvil::new().spawn();
        let l1 = anvil.endpoint().parse().unwrap();

        let chain_config_upgrade = ChainConfig {
            max_block_size: 300.into(),
            base_fee: 1.into(),
            ..Default::default()
        };
        let mut upgrades = std::collections::BTreeMap::new();

        upgrades.insert(
            StaticVersion::<0, 2>::version(),
            Upgrade {
                mode,
                upgrade_type: UpgradeType::Fee {
                    chain_config: chain_config_upgrade,
                },
            },
        );

        const NUM_NODES: usize = 5;
        let config = TestNetworkConfigBuilder::<NUM_NODES, _, _>::with_num_nodes()
            .api_config(
                Options::from(options::Http {
                    port,
                    max_connections: None,
                })
                .catchup(Default::default())
                .status(Default::default()),
            )
            .catchups(std::array::from_fn(|_| {
                StatePeers::<SequencerApiVersion>::from_urls(
                    vec![format!("http://localhost:{port}").parse().unwrap()],
                    Default::default(),
                )
            }))
            .network_config(
                TestConfigBuilder::default()
                    .l1_url(l1)
                    .upgrades(upgrades)
                    .build(),
            )
            .build();

        let mut network = TestNetwork::new(config, MockSequencerVersions::new()).await;

        let mut events = network.server.event_stream().await;

        // First loop to get an `UpgradeProposal`. Note that the
        // actual upgrade will take several subsequent views for
        // voting and finally the actual upgrade.
        let new_version_first_view = loop {
            let event = events.next().await.unwrap();

            match event.event {
                EventType::UpgradeProposal { proposal, .. } => {
                    let upgrade = proposal.data.upgrade_proposal;
                    let new_version = upgrade.new_version;
                    assert_eq!(
                        new_version,
                        <MockSequencerVersions as Versions>::Upgrade::VERSION
                    );
                    break upgrade.new_version_first_view;
                }
                _ => continue,
            }
        };

        let client: Client<ServerError, SequencerApiVersion> =
            Client::new(format!("http://localhost:{port}").parse().unwrap());
        client.connect(None).await;
        tracing::info!(port, "server running");

        // Loop to wait on the upgrade itself.
        loop {
            // Get height as a proxy for view number. Height is always
            // >= to view, especially using anvil. As a possible
            // alternative we might loop on hotshot events here again
            // and pull the view number off the event.
            let height = client
                .get::<ViewNumber>("status/block-height")
                .send()
                .await
                .unwrap();

            let states: Vec<_> = network
                .peers
                .iter()
                .map(|peer| async { peer.consensus().read().await.decided_state().await })
                .collect();

            let configs: Option<Vec<ChainConfig>> = join_all(states)
                .await
                .iter()
                .map(|state| state.chain_config.resolve())
                .collect();

            // ChainConfigs will eventually be resolved
            if let Some(configs) = configs {
                if height >= new_version_first_view {
                    for config in configs {
                        assert_eq!(config, chain_config_upgrade);
                    }
                    break; // if assertion did not panic, we need to exit the loop
                }
            }
            sleep(Duration::from_millis(200)).await;
        }

        network.server.shut_down().await;
    }

    #[async_std::test]
    pub(crate) async fn test_restart() {
        setup_test();

        const NUM_NODES: usize = 5;
        // Initialize nodes.
        let storage = join_all((0..NUM_NODES).map(|_| SqlDataSource::create_storage())).await;
        let persistence: [_; NUM_NODES] = storage
            .iter()
            .map(<SqlDataSource as TestableSequencerDataSource>::persistence_options)
            .collect::<Vec<_>>()
            .try_into()
            .unwrap();
        let port = pick_unused_port().unwrap();
        let anvil = Anvil::new().spawn();
        let l1 = anvil.endpoint().parse().unwrap();

        let config = TestNetworkConfigBuilder::default()
            .api_config(
                SqlDataSource::options(&storage[0], Options::with_port(port))
                    .state(Default::default())
                    .status(Default::default()),
            )
            .persistences(persistence)
            .network_config(TestConfigBuilder::default().l1_url(l1).build())
            .build();
        let mut network = TestNetwork::new(config, MockSequencerVersions::new()).await;

        // Connect client.
        let client: Client<ServerError, SequencerApiVersion> =
            Client::new(format!("http://localhost:{port}").parse().unwrap());
        client.connect(None).await;
        tracing::info!(port, "server running");

        // Wait until some blocks have been decided.
        client
            .socket("availability/stream/blocks/0")
            .subscribe::<BlockQueryData<SeqTypes>>()
            .await
            .unwrap()
            .take(3)
            .collect::<Vec<_>>()
            .await;

        // Shut down the consensus nodes.
        tracing::info!("shutting down nodes");
        network.stop_consensus().await;

        // Get the block height we reached.
        let height = client
            .get::<usize>("status/block-height")
            .send()
            .await
            .unwrap();
        tracing::info!("decided {height} blocks before shutting down");

        // Get the decided chain, so we can check consistency after the restart.
        let chain: Vec<LeafQueryData<SeqTypes>> = client
            .socket("availability/stream/leaves/0")
            .subscribe()
            .await
            .unwrap()
            .take(height)
            .try_collect()
            .await
            .unwrap();
        let decided_view = chain.last().unwrap().leaf().view_number();

        // Get the most recent state, for catchup.

        let state = network.server.decided_state().await;
        tracing::info!(?decided_view, ?state, "consensus state");

        // Fully shut down the API servers.
        drop(network);

        // Start up again, resuming from the last decided leaf.
        let port = pick_unused_port().expect("No ports free");
        let anvil = Anvil::new().spawn();
        let l1 = anvil.endpoint().parse().unwrap();
        let persistence: [_; NUM_NODES] = storage
            .iter()
            .map(<SqlDataSource as TestableSequencerDataSource>::persistence_options)
            .collect::<Vec<_>>()
            .try_into()
            .unwrap();
        let config = TestNetworkConfigBuilder::default()
            .api_config(
                SqlDataSource::options(&storage[0], Options::with_port(port))
                    .catchup(Default::default()),
            )
            .persistences(persistence)
            .catchups(std::array::from_fn(|_| {
                // Catchup using node 0 as a peer. Node 0 was running the archival state service
                // before the restart, so it should be able to resume without catching up by loading
                // state from storage.
                StatePeers::<StaticVersion<0, 1>>::from_urls(
                    vec![format!("http://localhost:{port}").parse().unwrap()],
                    Default::default(),
                )
            }))
            .network_config(TestConfigBuilder::default().l1_url(l1).build())
            .build();
        let _network = TestNetwork::new(config, MockSequencerVersions::new()).await;
        let client: Client<ServerError, StaticVersion<0, 1>> =
            Client::new(format!("http://localhost:{port}").parse().unwrap());
        client.connect(None).await;
        tracing::info!(port, "server running");

        // Make sure we can decide new blocks after the restart.
        tracing::info!("waiting for decide, height {height}");
        let new_leaf: LeafQueryData<SeqTypes> = client
            .socket(&format!("availability/stream/leaves/{height}"))
            .subscribe()
            .await
            .unwrap()
            .next()
            .await
            .unwrap()
            .unwrap();
        assert_eq!(new_leaf.height(), height as u64);
        assert_eq!(
            new_leaf.leaf().parent_commitment(),
            chain[height - 1].hash()
        );

        // Ensure the new chain is consistent with the old chain.
        let new_chain: Vec<LeafQueryData<SeqTypes>> = client
            .socket("availability/stream/leaves/0")
            .subscribe()
            .await
            .unwrap()
            .take(height)
            .try_collect()
            .await
            .unwrap();
        assert_eq!(chain, new_chain);
    }

    #[async_std::test]
    async fn test_fetch_config() {
        setup_test();

        let port = pick_unused_port().expect("No ports free");
        let url: surf_disco::Url = format!("http://localhost:{port}").parse().unwrap();
        let client: Client<ServerError, StaticVersion<0, 1>> = Client::new(url.clone());

        let options = Options::with_port(port).config(Default::default());
        let anvil = Anvil::new().spawn();
        let l1 = anvil.endpoint().parse().unwrap();
        let network_config = TestConfigBuilder::default().l1_url(l1).build();
        let config = TestNetworkConfigBuilder::default()
            .api_config(options)
            .network_config(network_config)
            .build();
        let network = TestNetwork::new(config, MockSequencerVersions::new()).await;
        client.connect(None).await;

        // Fetch a network config from the API server. The first peer URL is bogus, to test the
        // failure/retry case.
        let peers = StatePeers::<StaticVersion<0, 1>>::from_urls(
            vec!["https://notarealnode.network".parse().unwrap(), url],
            Default::default(),
        );

        // Fetch the config from node 1, a different node than the one running the service.
        let validator = ValidatorConfig::generated_from_seed_indexed([0; 32], 1, 1, false);
        let mut config = peers.fetch_config(validator.clone()).await;

        // Check the node-specific information in the recovered config is correct.
        assert_eq!(config.node_index, 1);
        assert_eq!(
            config.config.my_own_validator_config.public_key,
            validator.public_key
        );
        assert_eq!(
            config.config.my_own_validator_config.private_key,
            validator.private_key
        );

        // Check the public information is also correct (with respect to the node that actually
        // served the config, for public keys).
        config.config.my_own_validator_config =
            ValidatorConfig::generated_from_seed_indexed([0; 32], 0, 1, true);
        pretty_assertions::assert_eq!(
            serde_json::to_value(PublicHotShotConfig::from(config.config)).unwrap(),
            serde_json::to_value(PublicHotShotConfig::from(
                network.cfg.hotshot_config().clone()
            ))
            .unwrap()
        );
    }
}<|MERGE_RESOLUTION|>--- conflicted
+++ resolved
@@ -632,17 +632,10 @@
             light_client_genesis_from_stake_table(st).unwrap()
         }
 
-<<<<<<< HEAD
-        // pub fn light_client_genesis_stake(&self) -> ParsedStakeState {
-        //     let st = self.cfg.stake_table();
-        //     light_client_genesis_stake_from_stake_table(st).unwrap()
-        // }
-=======
         pub fn light_client_genesis_stake(&self) -> ParsedStakeTableState {
             let st = self.cfg.stake_table();
             light_client_genesis_stake_from_stake_table(st).unwrap()
         }
->>>>>>> c63635e0
 
         pub async fn stop_consensus(&mut self) {
             self.server.shutdown_consensus().await;
