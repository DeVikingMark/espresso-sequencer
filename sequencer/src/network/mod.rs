<<<<<<< HEAD
use anyhow::Result;
use libp2p::BootstrapNode;
use persistence::NetworkConfig;
=======
use hotshot_types::message::Message;
>>>>>>> 1951d7a7

use super::*;

pub mod cdn;
pub mod libp2p;

pub trait Type: 'static {
    type DAChannel: ConnectedNetwork<PubKey>;
    type QuorumChannel: ConnectedNetwork<PubKey>;
}

#[derive(Clone, Copy, Default)]
pub struct Production;

#[cfg(feature = "libp2p")]
impl Type for Production {
    type DAChannel = CombinedNetworks<SeqTypes>;
    type QuorumChannel = CombinedNetworks<SeqTypes>;
}

#[cfg(not(feature = "libp2p"))]
impl Type for Production {
    type DAChannel = PushCdnNetwork<SeqTypes>;
    type QuorumChannel = PushCdnNetwork<SeqTypes>;
}

#[derive(Clone, Copy, Debug, Default)]
pub struct Memory;

impl Type for Memory {
    type DAChannel = MemoryNetwork<PubKey>;
    type QuorumChannel = MemoryNetwork<PubKey>;
}<|MERGE_RESOLUTION|>--- conflicted
+++ resolved
@@ -1,11 +1,3 @@
-<<<<<<< HEAD
-use anyhow::Result;
-use libp2p::BootstrapNode;
-use persistence::NetworkConfig;
-=======
-use hotshot_types::message::Message;
->>>>>>> 1951d7a7
-
 use super::*;
 
 pub mod cdn;
