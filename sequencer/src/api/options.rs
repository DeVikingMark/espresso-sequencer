--- conflicted
+++ resolved
@@ -4,11 +4,7 @@
     data_source::SequencerDataSource, endpoints, fs, sql, update::update_loop, AppState, Context,
     SequencerNode,
 };
-<<<<<<< HEAD
-use crate::{api::state_signature::state_signature_loop, network};
-=======
-use crate::{network, persistence};
->>>>>>> 3cc21c16
+use crate::{api::state_signature::state_signature_loop, network, persistence};
 use async_std::{
     sync::{Arc, RwLock},
     task::spawn,
@@ -90,17 +86,10 @@
     {
         // The server state type depends on whether we are running a query or status API or not, so
         // we handle the two cases differently.
-<<<<<<< HEAD
-        let node = if let Some(opt) = self.query_sql.take() {
+        let node = if let Some(opt) = self.storage_sql.take() {
             init_with_query_module::<N, sql::DataSource>(self, opt, init_context).await?
-        } else if let Some(opt) = self.query_fs.take() {
+        } else if let Some(opt) = self.storage_fs.take() {
             init_with_query_module::<N, fs::DataSource>(self, opt, init_context).await?
-=======
-        let node = if let Some(opt) = self.storage_sql.take() {
-            init_with_query_module::<N, sql::DataSource>(self, opt, init_handle).await?
-        } else if let Some(opt) = self.storage_fs.take() {
-            init_with_query_module::<N, fs::DataSource>(self, opt, init_handle).await?
->>>>>>> 3cc21c16
         } else if self.status.is_some() {
             // If a status API is requested but no availability API, we use the `MetricsDataSource`,
             // which allows us to run the status API with no persistent storage.
