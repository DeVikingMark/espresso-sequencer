--- conflicted
+++ resolved
@@ -20,13 +20,9 @@
 use catchup::{StateCatchup, StatePeers};
 use context::SequencerContext;
 use ethers::types::U256;
-<<<<<<< HEAD
-use genesis::{GenesisHeader, L1Finalized, Upgrade};
-=======
 #[cfg(feature = "libp2p")]
 use futures::FutureExt;
-use genesis::{GenesisHeader, L1Finalized};
->>>>>>> c34c2fb7
+use genesis::{GenesisHeader, L1Finalized, Upgrade};
 
 // Should move `STAKE_TABLE_CAPACITY` in the sequencer repo when we have variate stake table support
 
@@ -57,24 +53,14 @@
     config::NetworkConfig,
 };
 use hotshot_types::{
-    consensus::CommitmentMap,
-    constants::Version01,
-    data::{DaProposal, VidDisperseShare, ViewNumber},
-    event::HotShotAction,
-    light_client::{StateKeyPair, StateSignKey},
-    message::Proposal,
-    signature_key::{BLSPrivKey, BLSPubKey},
-    simple_certificate::QuorumCertificate,
-    traits::{
+    consensus::CommitmentMap, constants::Base, data::{DaProposal, VidDisperseShare, ViewNumber}, event::HotShotAction, light_client::{StateKeyPair, StateSignKey}, message::Proposal, signature_key::{BLSPrivKey, BLSPubKey}, simple_certificate::QuorumCertificate, traits::{
         metrics::Metrics,
         network::ConnectedNetwork,
         node_implementation::{NodeImplementation, NodeType},
         signature_key::{BuilderSignatureKey, StakeTableEntryType},
         states::InstanceState,
         storage::Storage,
-    },
-    utils::{BuilderCommitment, View},
-    ValidatorConfig,
+    }, utils::{BuilderCommitment, View}, ValidatorConfig
 };
 use persistence::{PersistenceOptions, SequencerPersistence};
 use serde::{Deserialize, Serialize};
@@ -201,7 +187,7 @@
             },
             l1_genesis: None,
             upgrades: Default::default(),
-            current_version: Version01::VERSION,
+            current_version: Base::VERSION,
         }
     }
 
@@ -393,7 +379,6 @@
         }
     };
 
-<<<<<<< HEAD
     let version = Ver::version();
     if let Some(upgrade) = genesis.upgrades.get(&version) {
         let view = upgrade.view;
@@ -402,13 +387,11 @@
         config.config.start_voting_view = 1;
         config.config.stop_voting_view = u64::MAX;
     }
-=======
     // If the network is configured manually, override what we got from the orchestrator
     if let Some(genesis_network_config) = genesis.network {
         genesis_network_config.populate_config(&mut config)?;
     }
 
->>>>>>> c34c2fb7
     let node_index = config.node_index;
 
     // If we are a DA node, we need to subscribe to the DA topic
@@ -563,11 +546,11 @@
         implementations::{MasterMap, MemoryNetwork},
         BlockPayload,
     };
-    use hotshot::types::{EventType::Decide, Message};
+    use hotshot::types::EventType::Decide;
     use hotshot_stake_table::vec_based::StakeTable;
     use hotshot_testing::block_builder::SimpleBuilderConfig;
     use hotshot_testing::block_builder::{
-        BuilderTask, SimpleBuilderConfig, SimpleBuilderImplementation, TestBuilderImplementation,
+        BuilderTask, SimpleBuilderImplementation, TestBuilderImplementation,
     };
     use hotshot_types::{
         event::LeafInfo,
@@ -595,7 +578,7 @@
         config: HotShotConfig<PubKey>,
         priv_keys: Vec<BLSPrivKey>,
         state_key_pairs: Vec<StateKeyPair>,
-        master_map: Arc<MasterMap<Message<SeqTypes>, PubKey>>,
+        master_map: Arc<MasterMap<PubKey>>,
         url: Url,
     }
 
