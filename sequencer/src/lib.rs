--- conflicted
+++ resolved
@@ -595,25 +595,6 @@
 
     const STAKE_TABLE_CAPACITY_FOR_TEST: u64 = 10;
 
-<<<<<<< HEAD
-    pub async fn run_test_builder(
-        mut url: Url,
-        port: Option<u16>,
-    ) -> (Box<dyn BuilderTask<SeqTypes>>, Url) {
-        // If a port is not specified, choose a random one
-        let port = port.unwrap_or_else(|| pick_unused_port().expect("No available ports"));
-        url.set_port(Some(port)).expect("Failed to set port");
-
-        (
-            <SimpleBuilderImplementation as TestBuilderImplementation<SeqTypes>>::start(
-                TestConfig::NUM_NODES,
-                url.clone(),
-                (),
-                HashMap::new(),
-            )
-            .await,
-            url,
-=======
     pub async fn run_test_builder<const NUM_NODES: usize>(
         port: Option<u16>,
     ) -> (Box<dyn BuilderTask<SeqTypes>>, Url) {
@@ -626,7 +607,6 @@
             NUM_NODES,
             builder_config,
             Default::default(),
->>>>>>> 0b7c1f12
         )
     }
 
@@ -955,18 +935,12 @@
         // Assign `config` so it isn't dropped early.
         let anvil = AnvilOptions::default().spawn().await;
         let url = anvil.url();
-<<<<<<< HEAD
-        let mut config = TestConfig::default_with_l1(url.clone());
-
-        let (builder_task, builder_url) = run_test_builder(url, None).await;
-=======
         const NUM_NODES: usize = 5;
         let mut config = TestConfigBuilder::<NUM_NODES>::default()
             .l1_url(url)
             .build();
 
         let (builder_task, builder_url) = run_test_builder::<NUM_NODES>(None).await;
->>>>>>> 0b7c1f12
 
         config.set_builder_urls(vec1::vec1![builder_url]);
 
@@ -1004,18 +978,12 @@
         // Assign `config` so it isn't dropped early.
         let anvil = AnvilOptions::default().spawn().await;
         let url = anvil.url();
-<<<<<<< HEAD
-        let mut config = TestConfig::default_with_l1(url.clone());
-
-        let (builder_task, builder_url) = run_test_builder(url, None).await;
-=======
         const NUM_NODES: usize = 5;
         let mut config = TestConfigBuilder::<NUM_NODES>::default()
             .l1_url(url)
             .build();
 
         let (builder_task, builder_url) = run_test_builder::<NUM_NODES>(None).await;
->>>>>>> 0b7c1f12
 
         config.set_builder_urls(vec1::vec1![builder_url]);
         let handles = config.init_nodes(ver).await;
