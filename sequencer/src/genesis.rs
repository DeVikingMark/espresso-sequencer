use crate::{
    l1_client::L1BlockInfo,
    network::GenesisNetworkConfig,
    state::{FeeAccount, FeeAmount},
    ChainConfig,
};
use anyhow::Context;
use derive_more::{Display, From, Into};
use sequencer_utils::{impl_serde_from_string_or_integer, ser::FromStringOrInteger};
use serde::{Deserialize, Serialize};
use std::{
    collections::{BTreeMap, HashMap},
    path::Path,
};
use time::{format_description::well_known::Rfc3339 as TimestampFormat, OffsetDateTime};
use vbs::version::Version;

/// Initial configuration of an Espresso stake table.
#[derive(Clone, Debug, Deserialize, Serialize, PartialEq, Eq)]
pub struct StakeTableConfig {
    pub capacity: u64,
}

/// An L1 block from which an Espresso chain should start syncing.
#[derive(Clone, Debug, Deserialize, Serialize, PartialEq, Eq)]
#[serde(untagged)]
pub enum L1Finalized {
    /// Complete block info.
    ///
    /// This allows a validator to specify the exact, existing L1 block to start syncing from. A
    /// validator that specifies a specific L1 block will not be able to reach consensus with a
    /// malicious validator that starts from a different L1 block.
    Block(L1BlockInfo),

    /// An L1 block number to sync from.
    ///
    /// This allows a validator to specify a future L1 block whose hash is not yet known, and start
    /// syncing only when a finalized block with the given number becomes available. The configured
    /// L1 client will be used to fetch the rest of the block info once available.
    Number { number: u64 },
}

#[derive(Hash, Copy, Clone, Debug, Display, PartialEq, Eq, From, Into)]
#[display(fmt = "{}", "_0.format(&TimestampFormat).unwrap()")]
pub struct Timestamp(OffsetDateTime);

impl_serde_from_string_or_integer!(Timestamp);

impl Default for Timestamp {
    fn default() -> Self {
        Self::from_integer(0).unwrap()
    }
}

impl Timestamp {
    pub fn unix_timestamp(&self) -> u64 {
        self.0.unix_timestamp() as u64
    }
}

impl FromStringOrInteger for Timestamp {
    type Binary = u64;
    type Integer = u64;

    fn from_binary(b: Self::Binary) -> anyhow::Result<Self> {
        Self::from_integer(b)
    }

    fn from_integer(i: Self::Integer) -> anyhow::Result<Self> {
        let unix = i.try_into().context("timestamp out of range")?;
        Ok(Self(
            OffsetDateTime::from_unix_timestamp(unix).context("invalid timestamp")?,
        ))
    }

    fn from_string(s: String) -> anyhow::Result<Self> {
        Ok(Self(
            OffsetDateTime::parse(&s, &TimestampFormat).context("invalid timestamp")?,
        ))
    }

    fn to_binary(&self) -> anyhow::Result<Self::Binary> {
        Ok(self.unix_timestamp())
    }

    fn to_string(&self) -> anyhow::Result<String> {
        Ok(format!("{self}"))
    }
}

/// Information about the genesis state which feeds into the genesis block header.
#[derive(Clone, Debug, Default, Deserialize, Serialize, PartialEq, Eq)]
pub struct GenesisHeader {
    pub timestamp: Timestamp,
}

/// Genesis of an Espresso chain.
#[derive(Clone, Debug, Deserialize, Serialize)]
pub struct Genesis {
    pub chain_config: ChainConfig,
    pub stake_table: StakeTableConfig,
    #[serde(default)]
    pub accounts: HashMap<FeeAccount, FeeAmount>,
    pub l1_finalized: Option<L1Finalized>,
    pub header: GenesisHeader,
<<<<<<< HEAD
    #[serde(rename = "upgrade", with = "upgrade_serialization")]
    #[serde(default)]
    pub upgrades: BTreeMap<Version, Upgrade>,
}

#[derive(Clone, Debug, Deserialize, Serialize)]
#[serde(untagged)]
#[serde(rename_all = "snake_case")]
pub enum UpgradeType {
    // Note: Wrapping this in a tuple variant causes deserialization to fail because
    // the 'chain_config' name is also provided in the TOML input.
    ChainConfig { chain_config: ChainConfig },
}

#[derive(Clone, Debug, Deserialize, Serialize)]
pub struct Upgrade {
    pub view: u64,
    #[serde(flatten)]
    pub upgrade_type: UpgradeType,
}

mod upgrade_serialization {
    use crate::genesis::{Upgrade, UpgradeType};
    use serde::ser::SerializeSeq;
    use serde::{
        de::{SeqAccess, Visitor},
        Deserialize, Deserializer, Serializer,
    };
    use std::{collections::BTreeMap, fmt};
    use vbs::version::Version;

    pub fn serialize<S>(map: &BTreeMap<Version, Upgrade>, serializer: S) -> Result<S::Ok, S::Error>
    where
        S: Serializer,
    {
        let mut seq = serializer.serialize_seq(Some(map.len()))?;
        for (version, upgrade) in map {
            seq.serialize_element(&(
                version.to_string(),
                upgrade.view,
                upgrade.upgrade_type.clone(),
            ))?;
        }
        seq.end()
    }

    pub fn deserialize<'de, D>(deserializer: D) -> Result<BTreeMap<Version, Upgrade>, D::Error>
    where
        D: Deserializer<'de>,
    {
        struct VecToHashMap;

        impl<'de> Visitor<'de> for VecToHashMap {
            type Value = BTreeMap<Version, Upgrade>;

            fn expecting(&self, formatter: &mut fmt::Formatter) -> fmt::Result {
                formatter.write_str("a vector of tuples (key-value pairs)")
            }

            fn visit_seq<A>(self, mut seq: A) -> Result<BTreeMap<Version, Upgrade>, A::Error>
            where
                A: SeqAccess<'de>,
            {
                let mut map = BTreeMap::new();

                #[derive(Deserialize)]
                struct UpgradeFields {
                    version: String,
                    view: u64,
                    #[serde(flatten)]
                    upgrade_type: UpgradeType,
                }

                while let Some(fields) = seq.next_element::<UpgradeFields>()? {
                    // add try_from in Version
                    let version: Vec<_> = fields.version.split('.').collect();

                    let version = Version {
                        major: version[0].parse().expect("invalid version"),
                        minor: version[1].parse().expect("invalid version"),
                    };

                    map.insert(
                        version,
                        Upgrade {
                            view: fields.view,
                            upgrade_type: fields.upgrade_type,
                        },
                    );
                }

                Ok(map)
            }
        }

        deserializer.deserialize_seq(VecToHashMap)
    }
=======
    pub network: Option<GenesisNetworkConfig>,
>>>>>>> c34c2fb7
}

impl Genesis {
    pub fn to_file(&self, path: impl AsRef<Path>) -> anyhow::Result<()> {
        let toml = toml::to_string_pretty(self)?;
        std::fs::write(path, toml.as_bytes())?;
        Ok(())
    }

    pub fn from_file(path: impl AsRef<Path>) -> anyhow::Result<Self> {
        let path = path.as_ref();
        let bytes = std::fs::read(path).context(format!("genesis file {}", path.display()))?;
        let text = std::str::from_utf8(&bytes).context("genesis file must be UTF-8")?;

        toml::from_str(text).context("malformed genesis file")
    }
}

#[cfg(test)]
mod test {
    use super::*;

    use ethers::prelude::{Address, H160, H256};
    use toml::toml;

    #[test]
    fn test_genesis_from_toml_with_optional_fields() {
        let toml = toml! {
            [stake_table]
            capacity = 10

            [chain_config]
            chain_id = 12345
            max_block_size = 30000
            base_fee = 1
            fee_recipient = "0x0000000000000000000000000000000000000000"
            fee_contract = "0x0000000000000000000000000000000000000000"

            [header]
            timestamp = 123456

            [accounts]
            "0x23618e81E3f5cdF7f54C3d65f7FBc0aBf5B21E8f" = 100000
            "0x0000000000000000000000000000000000000000" = 42

            [l1_finalized]
            number = 64
            timestamp = "0x123def"
            hash = "0x80f5dd11f2bdda2814cb1ad94ef30a47de02cf28ad68c89e104c00c4e51bb7a5"

            [[upgrade]]
            version = "1.0"
            view = 1

            [upgrade.chain_config]
            chain_id = 12345
            max_block_size = 30000
            base_fee = 1
            fee_recipient = "0x0000000000000000000000000000000000000000"
            fee_contract = "0x0000000000000000000000000000000000000000"
        }
        .to_string();

        let genesis: Genesis = toml::from_str(&toml).unwrap_or_else(|err| panic!("{err:#}"));
        assert_eq!(genesis.stake_table, StakeTableConfig { capacity: 10 });
        assert_eq!(
            genesis.chain_config,
            ChainConfig {
                chain_id: 12345.into(),
                max_block_size: 30000.into(),
                base_fee: 1.into(),
                fee_recipient: FeeAccount::default(),
                fee_contract: Some(Address::default())
            }
        );
        assert_eq!(
            genesis.header,
            GenesisHeader {
                timestamp: Timestamp::from_integer(123456).unwrap(),
            }
        );
        assert_eq!(
            genesis.accounts,
            [
                (
                    FeeAccount::from(H160([
                        0x23, 0x61, 0x8e, 0x81, 0xe3, 0xf5, 0xcd, 0xf7, 0xf5, 0x4c, 0x3d, 0x65,
                        0xf7, 0xfb, 0xc0, 0xab, 0xf5, 0xb2, 0x1e, 0x8f
                    ])),
                    100000.into()
                ),
                (FeeAccount::default(), 42.into())
            ]
            .into_iter()
            .collect::<HashMap<_, _>>()
        );
        assert_eq!(
            genesis.l1_finalized,
            Some(L1Finalized::Block(L1BlockInfo {
                number: 64,
                timestamp: 0x123def.into(),
                hash: H256([
                    0x80, 0xf5, 0xdd, 0x11, 0xf2, 0xbd, 0xda, 0x28, 0x14, 0xcb, 0x1a, 0xd9, 0x4e,
                    0xf3, 0x0a, 0x47, 0xde, 0x02, 0xcf, 0x28, 0xad, 0x68, 0xc8, 0x9e, 0x10, 0x4c,
                    0x00, 0xc4, 0xe5, 0x1b, 0xb7, 0xa5
                ])
            }))
        );
    }

    #[test]
    fn test_genesis_from_toml_without_optional_fields() {
        let toml = toml! {
            [stake_table]
            capacity = 10

            [chain_config]
            chain_id = 12345
            max_block_size = 30000
            base_fee = 1
            fee_recipient = "0x0000000000000000000000000000000000000000"

            [header]
            timestamp = 123456
        }
        .to_string();

        let genesis: Genesis = toml::from_str(&toml).unwrap_or_else(|err| panic!("{err:#}"));
        assert_eq!(genesis.stake_table, StakeTableConfig { capacity: 10 });
        assert_eq!(
            genesis.chain_config,
            ChainConfig {
                chain_id: 12345.into(),
                max_block_size: 30000.into(),
                base_fee: 1.into(),
                fee_recipient: FeeAccount::default(),
                fee_contract: None,
            }
        );
        assert_eq!(
            genesis.header,
            GenesisHeader {
                timestamp: Timestamp::from_integer(123456).unwrap(),
            }
        );
        assert_eq!(genesis.accounts, HashMap::default());
        assert_eq!(genesis.l1_finalized, None);
    }

    #[test]
    fn test_genesis_l1_finalized_number_only() {
        let toml = toml! {
            [stake_table]
            capacity = 10

            [chain_config]
            chain_id = 12345
            max_block_size = 30000
            base_fee = 1
            fee_recipient = "0x0000000000000000000000000000000000000000"

            [header]
            timestamp = 123456

            [l1_finalized]
            number = 42
        }
        .to_string();

        let genesis: Genesis = toml::from_str(&toml).unwrap_or_else(|err| panic!("{err:#}"));
        assert_eq!(
            genesis.l1_finalized,
            Some(L1Finalized::Number { number: 42 })
        );
    }

    #[test]
    fn test_genesis_from_toml_units() {
        let toml = toml! {
            [stake_table]
            capacity = 10

            [chain_config]
            chain_id = 12345
            max_block_size = "30mb"
            base_fee = "1 gwei"
            fee_recipient = "0x0000000000000000000000000000000000000000"

            [header]
            timestamp = "2024-05-16T11:20:28-04:00"
        }
        .to_string();

        let genesis: Genesis = toml::from_str(&toml).unwrap_or_else(|err| panic!("{err:#}"));
        assert_eq!(genesis.stake_table, StakeTableConfig { capacity: 10 });
        assert_eq!(*genesis.chain_config.max_block_size, 30000000);
        assert_eq!(genesis.chain_config.base_fee, 1_000_000_000.into());
        assert_eq!(
            genesis.header,
            GenesisHeader {
                timestamp: Timestamp::from_integer(1715872828).unwrap(),
            }
        )
    }
}<|MERGE_RESOLUTION|>--- conflicted
+++ resolved
@@ -103,7 +103,7 @@
     pub accounts: HashMap<FeeAccount, FeeAmount>,
     pub l1_finalized: Option<L1Finalized>,
     pub header: GenesisHeader,
-<<<<<<< HEAD
+    pub network: Option<GenesisNetworkConfig>,
     #[serde(rename = "upgrade", with = "upgrade_serialization")]
     #[serde(default)]
     pub upgrades: BTreeMap<Version, Upgrade>,
@@ -201,9 +201,6 @@
 
         deserializer.deserialize_seq(VecToHashMap)
     }
-=======
-    pub network: Option<GenesisNetworkConfig>,
->>>>>>> c34c2fb7
 }
 
 impl Genesis {
