[workspace.package]
version = "0.1.0"
authors = ["Espresso Systems <hello@espressosys.com>"]
edition = "2021"

[workspace]

resolver = "2"

members = [
  "builder",
  "contract-bindings",
  "contracts/rust/adapter",
  "contracts/rust/diff-test",
  "contracts/rust/gen-vk-contract",
  "hotshot-state-prover",
  "sequencer",
  "utils",
]

[workspace.dependencies]
anyhow = "^1.0"
ark-std = "0.4"
ark-bls12-381 = "0.4"
ark-bn254 = "0.4"
ark-ec = "0.4"
ark-ed-on-bn254 = "0.4"
ark-ff = "0.4"
ark-poly = "0.4"
ark-serialize = "0.4"
ark-srs = "0.2.0"
async-compatibility-layer = { version = "1.1", default-features = false, features = [
    "logging-utils",
] }
async-std = { version = "1.12.0", features = ["attributes", "tokio1"] }
async-trait = "0.1"
base64 = "0.22"
base64-bytes = "0.1"
clap = { version = "4.4", features = ["derive", "env", "string"] }
cld = "0.5"
derive_more = "0.99.17"
es-version = { git = "https://github.com/EspressoSystems/es-version.git", branch = "main" }
dotenvy = "0.15"
ethers = { version = "2.0", features = ["solc"] }
futures = "0.3"

# Hotshot imports
hotshot = { git = "https://github.com/EspressoSystems/hotshot", tag = "0.5.36" }
hotshot-orchestrator = { git = "https://github.com/EspressoSystems/hotshot", tag = "0.5.36" }
hotshot-query-service = { git = "https://github.com/EspressoSystems/hotshot-query-service", tag = "0.1.5" }
hotshot-stake-table = { git = "https://github.com/EspressoSystems/hotshot", tag = "0.5.36" }
hotshot-state-prover = { version = "0.1.0", path = "hotshot-state-prover" }
hotshot-task = { git = "https://github.com/EspressoSystems/hotshot", tag = "0.5.36" }
hotshot-testing = { git = "https://github.com/EspressoSystems/hotshot", tag = "0.5.36" }
hotshot-types = { git = "https://github.com/EspressoSystems/hotshot", tag = "0.5.36" }
hotshot-web-server = { git = "https://github.com/EspressoSystems/hotshot", tag = "0.5.36" }
hotshot-events-service = { git = "https://github.com/EspressoSystems/hotshot-events-service.git", tag = "0.1.5" }

# Push CDN imports
<<<<<<< HEAD
cdn-broker = { git = "https://github.com/EspressoSystems/Push-CDN", default-features = false, tag = "0.1.24" }
cdn-marshal = { git = "https://github.com/EspressoSystems/Push-CDN", default-features = false, tag = "0.1.24" }
=======
cdn-broker = { git = "https://github.com/EspressoSystems/Push-CDN", features = [
  "runtime-async-std",
  "global-permits",
], tag = "0.1.25", package = "cdn-broker" }
cdn-marshal = { git = "https://github.com/EspressoSystems/Push-CDN", features = [
  "runtime-async-std",
  "global-permits",
], tag = "0.1.25", package = "cdn-marshal" }
>>>>>>> 078ce1d8

jf-plonk = { git = "https://github.com/EspressoSystems/jellyfish", tag = "0.4.3", features = [
  "test-apis",
] }
jf-primitives = { git = "https://github.com/EspressoSystems/jellyfish", tag = "0.4.3", features = [
  "std",
] }
jf-relation = { git = "https://github.com/EspressoSystems/jellyfish", tag = "0.4.3", features = [
  "std",
] }
jf-utils = { git = "https://github.com/EspressoSystems/jellyfish", tag = "0.4.3" }
snafu = "0.8"
strum = { version = "0.26", features = ["derive"] }
surf-disco = "0.6"
tagged-base64 = "0.4"
tide-disco = "0.6"
tracing = "0.1"
trait-variant = "0.1"
bytesize = "1.3"
itertools = "0.12"
rand_chacha = "0.3"
rand_distr = "0.4"
serde = { version = "1.0.195", features = ["derive"] }
toml = "0.8"
url = "2.3"
vbs = "0.1"
zeroize = "1.7"
committable = "0.2"
portpicker = "0.1.1"
hotshot-builder-api = { git = "https://github.com/EspressoSystems/HotShot.git", tag = "0.5.36" }
hotshot-builder-core = { git = "https://github.com/EspressoSystems/hotshot-builder-core", tag = "0.1.5" }<|MERGE_RESOLUTION|>--- conflicted
+++ resolved
@@ -57,10 +57,6 @@
 hotshot-events-service = { git = "https://github.com/EspressoSystems/hotshot-events-service.git", tag = "0.1.5" }
 
 # Push CDN imports
-<<<<<<< HEAD
-cdn-broker = { git = "https://github.com/EspressoSystems/Push-CDN", default-features = false, tag = "0.1.24" }
-cdn-marshal = { git = "https://github.com/EspressoSystems/Push-CDN", default-features = false, tag = "0.1.24" }
-=======
 cdn-broker = { git = "https://github.com/EspressoSystems/Push-CDN", features = [
   "runtime-async-std",
   "global-permits",
@@ -69,7 +65,6 @@
   "runtime-async-std",
   "global-permits",
 ], tag = "0.1.25", package = "cdn-marshal" }
->>>>>>> 078ce1d8
 
 jf-plonk = { git = "https://github.com/EspressoSystems/jellyfish", tag = "0.4.3", features = [
   "test-apis",
