--- conflicted
+++ resolved
@@ -27,12 +27,8 @@
         cmds[4] = vm.toString(uint64(3));
 
         bytes memory result = vm.ffi(cmds);
-<<<<<<< HEAD
         (LC.LightClientState[] memory states, V.PlonkProof[] memory proofs,) =
             abi.decode(result, (LC.LightClientState[], V.PlonkProof[], LC.StakeState[]));
-=======
-        (LC.LightClientState[] memory states, V.PlonkProof[] memory proofs) =
-            abi.decode(result, (LC.LightClientState[], V.PlonkProof[]));
 
         state = states[0];
         proof = proofs[0];
@@ -43,7 +39,6 @@
         vm.pauseGasMetering();
         LC.LightClientState memory st = state;
         V.PlonkProof memory pf = proof;
->>>>>>> 50e0368f
         vm.prank(permissionedProver);
         vm.resumeGasMetering();
         lc.newFinalizedState(st, pf);
