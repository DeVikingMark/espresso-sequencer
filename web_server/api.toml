--- conflicted
+++ resolved
@@ -11,8 +11,6 @@
 Return the proposal for a given view number
 """
 
-<<<<<<< HEAD
-=======
 # POST a VID disperse, where the view is passed as an argument
 [route.getviddisperse]
 PATH = ["vid_disperse/:view_number"]
@@ -21,7 +19,6 @@
 Return the VID disperse data for a given view number
 """
 
->>>>>>> 640e43a8
 # GET the proposal for a view, where the view is passed as an argument
 [route.getrecentproposal]
 PATH = ["proposal/"]
