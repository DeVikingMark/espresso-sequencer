//! Provides an event-streaming handle for a [`HotShot`] running in the background

use crate::QuorumCertificate2;
use crate::{traits::NodeImplementation, types::Event, SystemContext};
use async_compatibility_layer::channel::UnboundedStream;
use async_lock::RwLock;
use commit::Committable;
use futures::Stream;
use hotshot_task::{
    boxed_sync,
    event_stream::{ChannelStream, EventStream, StreamId},
    global_registry::GlobalRegistry,
    task::FilterEvent,
    BoxSyncFuture,
};
use hotshot_task_impls::events::HotShotEvent;
use hotshot_types::data::Leaf;
use hotshot_types::simple_vote::QuorumData;
use hotshot_types::{
    consensus::Consensus,
    error::HotShotError,
    event::EventType,
    message::MessageKind,
    traits::{
        election::{ConsensusExchange, QuorumExchangeType},
        node_implementation::{ExchangesType, NodeType},
        state::ConsensusTime,
        storage::Storage,
    },
};
use std::sync::Arc;
use tracing::error;

#[cfg(feature = "hotshot-testing")]
use commit::Commitment;
#[cfg(feature = "hotshot-testing")]
use hotshot_types::traits::signature_key::EncodedSignature;

/// Event streaming handle for a [`SystemContext`] instance running in the background
///
/// This type provides the means to message and interact with a background [`SystemContext`] instance,
/// allowing the ability to receive [`Event`]s from it, send transactions to it, and interact with
/// the underlying storage.
pub struct SystemContextHandle<TYPES: NodeType, I: NodeImplementation<TYPES>> {
    /// The [sender](BroadcastSender) for the output stream from the background process
    ///
    /// This is kept around as an implementation detail, as the [`BroadcastSender::handle_async`]
    /// method is needed to generate new receivers to expose to the user
    pub(crate) output_event_stream: ChannelStream<Event<TYPES>>,
    /// access to the internal ev ent stream, in case we need to, say, shut something down
    pub(crate) internal_event_stream: ChannelStream<HotShotEvent<TYPES, I>>,
    /// registry for controlling tasks
    pub(crate) registry: GlobalRegistry,

    /// Internal reference to the underlying [`HotShot`]
    pub hotshot: SystemContext<TYPES, I>,

    /// Our copy of the `Storage` view for a hotshot
    pub(crate) storage: I::Storage,
}

impl<TYPES: NodeType, I: NodeImplementation<TYPES> + 'static> Clone
    for SystemContextHandle<TYPES, I>
{
    fn clone(&self) -> Self {
        Self {
            registry: self.registry.clone(),
            output_event_stream: self.output_event_stream.clone(),
            internal_event_stream: self.internal_event_stream.clone(),
            hotshot: self.hotshot.clone(),
            storage: self.storage.clone(),
        }
    }
}

impl<TYPES: NodeType, I: NodeImplementation<TYPES> + 'static> SystemContextHandle<TYPES, I> {
    // /// Will return the next event in the queue
    // ///
    // /// # Errors
    // ///
    // /// Will return [`HotShotError::NetworkFault`] if the underlying [`SystemContext`] has been closed.
    // pub async fn next_event(&mut self) -> Result<Event<TYPES>, HotShotError<TYPES>> {
    //     let result = self.stream_output.recv_async().await;
    //     match result {
    //         Ok(result) => Ok(result),
    //         Err(_) => Err(NetworkFault { source: ShutDown }),
    //     }
    // }
    // /// Will attempt to immediately pull an event out of the queue
    // ///
    // /// # Errors
    // ///
    // /// Will return [`HotShotError::NetworkFault`] if the underlying [`HotShot`] instance has shut down
    // pub fn try_next_event(&mut self) -> Result<Option<Event<TYPES>>, HotShotError<TYPES>> {
    //     self.stream.await
    //     // let result = self.stream_output.try_recv();
    //     // Ok(result)
    // }

    /// Will pull all the currently available events out of the event queue.
    ///
    /// # Errors
    ///
    /// Will return [`HotShotError::NetworkFault`] if the underlying [`HotShot`] instance has been shut
    /// down.
    // pub async fn available_events(&mut self) -> Result<Vec<Event<TYPES>>, HotShotError<TYPES>> {
    // let mut stream = self.output_stream;
    // let _ = <dyn SendableStream<Item = Event<TYPES>> as StreamExt/* ::<Output = Self::Event> */>::next(&mut *stream);
    // let mut output = vec![];
    // Loop to pull out all the outputs
    // loop {
    //     let _ = <dyn SendableStream<Item = Event<TYPES>> as StreamExt/* ::<Output = Self::Event> */>::next(stream);
    // let _ = FutureExt::<Output = Self::Event>::next(*self.output_stream).await;
    // match FutureExt<Output = {
    // Ok(Some(x)) => output.push(x),
    // Ok(None) => break,
    // // try_next event can only return HotShotError { source: NetworkError::ShutDown }
    // Err(x) => return Err(x),
    // }
    // }
    // Ok(output)
    //     nll_todo()
    // }

    /// obtains a stream to expose to the user
    pub async fn get_event_stream(
        &mut self,
        filter: FilterEvent<Event<TYPES>>,
    ) -> (impl Stream<Item = Event<TYPES>>, StreamId) {
        self.output_event_stream.subscribe(filter).await
    }

    /// HACK so we can know the types when running tests...
    /// there are two cleaner solutions:
    /// - make the stream generic and in nodetypes or nodeimpelmentation
    /// - type wrapper
    pub async fn get_event_stream_known_impl(
        &mut self,
        filter: FilterEvent<Event<TYPES>>,
    ) -> (UnboundedStream<Event<TYPES>>, StreamId) {
        self.output_event_stream.subscribe(filter).await
    }

    /// HACK so we can know the types when running tests...
    /// there are two cleaner solutions:
    /// - make the stream generic and in nodetypes or nodeimpelmentation
    /// - type wrapper
    /// NOTE: this is only used for sanity checks in our tests
    pub async fn get_internal_event_stream_known_impl(
        &mut self,
        filter: FilterEvent<HotShotEvent<TYPES, I>>,
    ) -> (UnboundedStream<HotShotEvent<TYPES, I>>, StreamId) {
        self.internal_event_stream.subscribe(filter).await
    }

    /// Gets the current committed state of the [`HotShot`] instance
    ///
    /// # Errors
    ///
    /// Returns an error if the underlying `Storage` returns an error
    pub async fn get_state(&self) {
        self.hotshot.get_state().await;
    }

    /// Gets most recent decided leaf
    /// # Panics
    ///
    /// Panics if internal consensus is in an inconsistent state.
    pub async fn get_decided_leaf(&self) -> Leaf<TYPES> {
        self.hotshot.get_decided_leaf().await
    }

    /// Submits a transaction to the backing [`HotShot`] instance.
    ///
    /// The current node broadcasts the transaction to all nodes on the network.
    ///
    /// # Errors
    ///
    /// Will return a [`HotShotError`] if some error occurs in the underlying
    /// [`SystemContext`] instance.
    pub async fn submit_transaction(
        &self,
        tx: TYPES::Transaction,
    ) -> Result<(), HotShotError<TYPES>> {
        self.hotshot.publish_transaction_async(tx).await
    }

    /// performs the genesis initializaiton
    pub async fn maybe_do_genesis_init(&self) {
        let _anchor = self.storage();
        if let Ok(anchor_leaf) = self.storage().get_anchored_view().await {
            if anchor_leaf.view_number == TYPES::Time::genesis() {
                let leaf = Leaf::from_stored_view(anchor_leaf);
                let mut qc = QuorumCertificate2::<TYPES>::genesis();
                qc.data = QuorumData {
                    leaf_commit: leaf.commit(),
                };
                let event = Event {
                    view_number: TYPES::Time::genesis(),
                    event: EventType::Decide {
                        leaf_chain: Arc::new(vec![leaf]),
                        qc: Arc::new(qc),
                        block_size: None,
                    },
                };
                self.output_event_stream.publish(event).await;
            }
        } else {
            // TODO (justin) this seems bad. I think we should hard error in this case??
            error!("Hotshot storage has no anchor leaf!");
        }
    }

    /// begin consensus by sending a genesis event
    /// Use `start_consensus` on `SystemContext` instead
    #[deprecated]
    pub async fn start_consensus_deprecated(&self) {
        self.maybe_do_genesis_init().await;
    }

    /// Provides a reference to the underlying storage for this [`SystemContext`], allowing access to
    /// historical data
    pub fn storage(&self) -> &I::Storage {
        &self.storage
    }

<<<<<<< HEAD
    /// Get the underyling consensus state for this [`SystemContext`]
    pub fn get_consensus(&self) -> Arc<RwLock<Consensus<TYPES>>> {
=======
    /// Get the underlying consensus state for this [`SystemContext`]
    pub fn get_consensus(&self) -> Arc<RwLock<Consensus<TYPES, I::Leaf>>> {
>>>>>>> de55be3c
        self.hotshot.get_consensus()
    }

    /// Block the underlying quorum (and committee) networking interfaces until node is
    /// successfully initialized into the networks.
    pub async fn wait_for_networks_ready(&self) {
        self.hotshot.inner.exchanges.wait_for_networks_ready().await;
    }

    /// Shut down the the inner hotshot and wait until all background threads are closed.
    //     pub async fn shut_down(mut self) {
    //         self.registry.shutdown_all().await
    pub fn shut_down<'a, 'b>(&'a mut self) -> BoxSyncFuture<'b, ()>
    where
        'a: 'b,
        Self: 'b,
    {
        boxed_sync(async move { self.registry.shutdown_all().await })
    }

    /// return the timeout for a view of the underlying `SystemContext`
    pub fn get_next_view_timeout(&self) -> u64 {
        self.hotshot.get_next_view_timeout()
    }

    // Below is for testing only:

    /// Wrapper for `HotShotConsensusApi`'s `get_leader` function
    #[allow(clippy::unused_async)] // async for API compatibility reasons
    #[cfg(feature = "hotshot-testing")]
    pub async fn get_leader(&self, view_number: TYPES::Time) -> TYPES::SignatureKey {
        self.hotshot
            .inner
            .exchanges
            .quorum_exchange()
            .get_leader(view_number)
    }

    /// Wrapper to get this node's public key
    #[cfg(feature = "hotshot-testing")]
    pub fn get_public_key(&self) -> TYPES::SignatureKey {
        self.hotshot.inner.public_key.clone()
    }

    /// Wrapper to get this node's current view
    #[cfg(feature = "hotshot-testing")]
    pub async fn get_current_view(&self) -> TYPES::Time {
        self.hotshot.inner.consensus.read().await.cur_view
    }

    /// Wrapper around `HotShotConsensusApi`'s `sign_validating_or_commitment_proposal` function
    #[cfg(feature = "hotshot-testing")]
    pub fn sign_validating_or_commitment_proposal(
        &self,
        leaf_commitment: &Commitment<Leaf<TYPES>>,
    ) -> EncodedSignature {
        let inner = self.hotshot.inner.clone();
        inner
            .exchanges
            .quorum_exchange()
            .sign_validating_or_commitment_proposal::<I>(leaf_commitment)
    }

    /// Wrapper around `HotShotConsensusApi`'s `send_broadcast_consensus_message` function
    #[cfg(feature = "hotshot-testing")]
    pub async fn send_broadcast_consensus_message(&self, msg: I::ConsensusMessage) {
        let _result = self
            .hotshot
            .send_broadcast_message(MessageKind::from_consensus_message(msg))
            .await;
    }

    /// Wrapper around `HotShotConsensusApi`'s `send_direct_consensus_message` function
    #[cfg(feature = "hotshot-testing")]
    pub async fn send_direct_consensus_message(
        &self,
        msg: I::ConsensusMessage,
        recipient: TYPES::SignatureKey,
    ) {
        let _result = self
            .hotshot
            .send_direct_message(MessageKind::from_consensus_message(msg), recipient)
            .await;
    }

    /// Get length of the replica's receiver channel
    #[cfg(feature = "hotshot-testing")]
    pub async fn get_replica_receiver_channel_len(
        &self,
        view_number: TYPES::Time,
    ) -> Option<usize> {
        use async_compatibility_layer::channel::UnboundedReceiver;

        let channel_map = self.hotshot.inner.channel_maps.0.vote_channel.read().await;
        let chan = channel_map.channel_map.get(&view_number)?;
        let receiver = chan.receiver_chan.lock().await;
        UnboundedReceiver::len(&*receiver)
    }

    /// Get length of the next leaders's receiver channel
    #[cfg(feature = "hotshot-testing")]
    pub async fn get_next_leader_receiver_channel_len(
        &self,
        view_number: TYPES::Time,
    ) -> Option<usize> {
        use async_compatibility_layer::channel::UnboundedReceiver;

        let channel_map = self
            .hotshot
            .inner
            .channel_maps
            .0
            .proposal_channel
            .read()
            .await;
        let chan = channel_map.channel_map.get(&view_number)?;

        let receiver = chan.receiver_chan.lock().await;
        UnboundedReceiver::len(&*receiver)
    }
}<|MERGE_RESOLUTION|>--- conflicted
+++ resolved
@@ -224,13 +224,8 @@
         &self.storage
     }
 
-<<<<<<< HEAD
-    /// Get the underyling consensus state for this [`SystemContext`]
+    /// Get the underlying consensus state for this [`SystemContext`]
     pub fn get_consensus(&self) -> Arc<RwLock<Consensus<TYPES>>> {
-=======
-    /// Get the underlying consensus state for this [`SystemContext`]
-    pub fn get_consensus(&self) -> Arc<RwLock<Consensus<TYPES, I::Leaf>>> {
->>>>>>> de55be3c
         self.hotshot.get_consensus()
     }
 
