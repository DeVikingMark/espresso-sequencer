#![warn(
    clippy::all,
    clippy::pedantic,
    rust_2018_idioms,
    missing_docs,
    clippy::missing_docs_in_private_items,
    clippy::panic
)]
#![allow(clippy::module_name_repetitions)]
// Temporary
#![allow(clippy::cast_possible_truncation)]
// Temporary, should be disabled after the completion of the NodeImplementation refactor
#![allow(clippy::type_complexity)]
//! Provides a generic rust implementation of the `HotShot` BFT protocol
//!
//! See the [protocol documentation](https://github.com/EspressoSystems/hotshot-spec) for a protocol description.

// Documentation module
#[cfg(feature = "docs")]
pub mod documentation;

#[cfg(feature = "demo")]
pub mod demo;
/// Contains traits consumed by [`HotShot`]
pub mod traits;
/// Contains types used by the crate
pub mod types;

pub mod tasks;

use crate::{
    tasks::{
        add_consensus_task, add_da_task, add_network_event_task, add_network_message_task,
        add_transaction_task, add_view_sync_task,
    },
    traits::{NodeImplementation, Storage},
    types::{Event, SystemContextHandle},
};
use async_compatibility_layer::{
    art::{async_spawn, async_spawn_local},
    async_primitives::broadcast::BroadcastSender,
    channel::UnboundedSender,
};
use async_lock::{RwLock, RwLockUpgradableReadGuard, RwLockWriteGuard};
use async_trait::async_trait;
use commit::Committable;
use custom_debug::Debug;
use hotshot_task::{
    event_stream::{ChannelStream, EventStream},
    task_launcher::TaskRunner,
};
use hotshot_task_impls::{events::HotShotEvent, network::NetworkTaskKind};
use hotshot_types::{
    simple_certificate::QuorumCertificate,
    traits::{election::ViewSyncExchangeType, node_implementation::TimeoutEx},
};

use hotshot_types::{
    consensus::{BlockPayloadStore, Consensus, ConsensusMetricsValue, View, ViewInner, ViewQueue},
    data::Leaf,
    error::StorageSnafu,
    message::{
        DataMessage, InternalTrigger, Message, MessageKind, ProcessedGeneralConsensusMessage,
        SequencingMessage,
    },
    traits::{
        consensus_api::{ConsensusApi, ConsensusSharedApi},
        election::ConsensusExchange,
        network::{CommunicationChannel, NetworkError},
        node_implementation::{
            ChannelMaps, CommitteeEx, ExchangesType, NodeType, QuorumEx, SendToTasks, VIDEx,
            ViewSyncEx,
        },
        signature_key::SignatureKey,
        state::ConsensusTime,
        storage::StoredView,
    },
    HotShotConfig,
};
use snafu::ResultExt;
use std::{
    collections::{BTreeMap, HashMap},
    num::NonZeroUsize,
    sync::Arc,
    time::Duration,
};
use tasks::add_vid_task;
use tracing::{debug, error, info, instrument, trace, warn};
// -- Rexports
// External
/// Reexport rand crate
pub use rand;
// Internal
/// Reexport error type
pub use hotshot_types::error::HotShotError;

/// Length, in bytes, of a 512 bit hash
pub const H_512: usize = 64;
/// Length, in bytes, of a 256 bit hash
pub const H_256: usize = 32;

/// Holds the state needed to participate in `HotShot` consensus
pub struct SystemContextInner<TYPES: NodeType, I: NodeImplementation<TYPES>> {
    /// The public key of this node
    public_key: TYPES::SignatureKey,

    /// The private key of this node
    private_key: <TYPES::SignatureKey as SignatureKey>::PrivateKey,

    /// Configuration items for this hotshot instance
    config: HotShotConfig<TYPES::SignatureKey, TYPES::ElectionConfigType>,

    /// Networking interface for this hotshot instance
    // networking: I::Networking,

    /// This `HotShot` instance's storage backend
    storage: I::Storage,

    /// This `HotShot` instance's way to interact with the nodes needed to form a quorum and/or DA certificate.
    pub exchanges: Arc<I::Exchanges>,

    /// Sender for [`Event`]s
    event_sender: RwLock<Option<BroadcastSender<Event<TYPES>>>>,

    /// the metrics that the implementor is using.
    _metrics: Arc<ConsensusMetricsValue>,

    /// The hotstuff implementation
    consensus: Arc<RwLock<Consensus<TYPES>>>,

    /// Channels for sending/recv-ing proposals and votes for quorum and committee exchanges, the
    /// latter of which is only applicable for sequencing consensus.
    channel_maps: (ChannelMaps<TYPES>, Option<ChannelMaps<TYPES>>),

    // global_registry: GlobalRegistry,
    /// Access to the output event stream.
    output_event_stream: ChannelStream<Event<TYPES>>,

    /// access to the internal event stream, in case we need to, say, shut something down
    internal_event_stream: ChannelStream<HotShotEvent<TYPES>>,

    /// uid for instrumentation
    id: u64,
}

/// Thread safe, shared view of a `HotShot`
// TODO Perhaps we can delete SystemContext since we only consume it in run_tasks()
#[derive(Clone)]
pub struct SystemContext<TYPES: NodeType, I: NodeImplementation<TYPES>> {
    /// Handle to internal hotshot implementation
    pub inner: Arc<SystemContextInner<TYPES, I>>,
}

impl<TYPES: NodeType, I: NodeImplementation<TYPES>> SystemContext<TYPES, I> {
    /// Creates a new hotshot with the given configuration options and sets it up with the given
    /// genesis block
    #[allow(clippy::too_many_arguments)]
    #[instrument(skip(private_key, storage, exchanges, initializer, metrics))]
    pub async fn new(
        public_key: TYPES::SignatureKey,
        private_key: <TYPES::SignatureKey as SignatureKey>::PrivateKey,
        nonce: u64,
        config: HotShotConfig<TYPES::SignatureKey, TYPES::ElectionConfigType>,
        storage: I::Storage,
        exchanges: I::Exchanges,
        initializer: HotShotInitializer<TYPES>,
        metrics: ConsensusMetricsValue,
    ) -> Result<Self, HotShotError<TYPES>> {
        debug!("Creating a new hotshot");

        let consensus_metrics = Arc::new(metrics);
        let anchored_leaf = initializer.inner;

        // insert to storage
        storage
            .append(vec![anchored_leaf.clone().into()])
            .await
            .context(StorageSnafu)?;

        // insert genesis (or latest block) to state map
        let mut state_map = BTreeMap::default();
        state_map.insert(
            anchored_leaf.get_view_number(),
            View {
                view_inner: ViewInner::Leaf {
                    leaf: anchored_leaf.commit(),
                },
            },
        );

        let mut saved_leaves = HashMap::new();
        let mut saved_block_payloads = BlockPayloadStore::default();
        saved_leaves.insert(anchored_leaf.commit(), anchored_leaf.clone());
        if let Some(payload) = anchored_leaf.get_block_payload() {
            saved_block_payloads.insert(payload);
        }

        let start_view = anchored_leaf.get_view_number();

        let consensus = Consensus {
            state_map,
            cur_view: start_view,
            last_decided_view: anchored_leaf.get_view_number(),
            saved_leaves,
            saved_block_payloads,
            // TODO this is incorrect
            // https://github.com/EspressoSystems/HotShot/issues/560
            locked_view: anchored_leaf.get_view_number(),
            high_qc: anchored_leaf.get_justify_qc(),
            metrics: consensus_metrics.clone(),
        };
        let consensus = Arc::new(RwLock::new(consensus));

        let inner: Arc<SystemContextInner<TYPES, I>> = Arc::new(SystemContextInner {
            id: nonce,
            channel_maps: I::new_channel_maps(start_view),
            consensus,
            public_key,
            private_key,
            config,
            storage,
            exchanges: Arc::new(exchanges),
            event_sender: RwLock::default(),
            _metrics: consensus_metrics.clone(),
            internal_event_stream: ChannelStream::new(),
            output_event_stream: ChannelStream::new(),
        });

        Ok(Self { inner })
    }

    /// "Starts" consensus by sending a `QCFormed` event
    pub async fn start_consensus(&self) {
        self.inner
            .internal_event_stream
            .publish(HotShotEvent::QCFormed(either::Left(
                QuorumCertificate::genesis(),
            )))
            .await;
    }

    /// Marks a given view number as timed out. This should be called a fixed period after a round is started.
    ///
    /// If the round has already ended then this function will essentially be a no-op. Otherwise `run_round` will return shortly after this function is called.
    /// # Panics
    /// Panics if the current view is not in the channel map
    #[instrument(
        skip_all,
        fields(id = self.inner.id, view = *current_view),
        name = "Timeout consensus tasks",
        level = "warn"
    )]
    pub async fn timeout_view(
        &self,
        current_view: TYPES::Time,
        send_replica: UnboundedSender<ProcessedGeneralConsensusMessage<TYPES>>,
        send_next_leader: Option<UnboundedSender<ProcessedGeneralConsensusMessage<TYPES>>>,
    ) {
        let msg = ProcessedGeneralConsensusMessage::<TYPES>::InternalTrigger(
            InternalTrigger::Timeout(current_view),
        );
        if let Some(chan) = send_next_leader {
            if chan.send(msg.clone()).await.is_err() {
                debug!("Error timing out next leader task");
            }
        };
        // NOTE this should always exist
        if send_replica.send(msg).await.is_err() {
            debug!("Error timing out replica task");
        };
    }

    /// Publishes a transaction asynchronously to the network
    ///
    /// # Errors
    ///
    /// Always returns Ok; does not return an error if the transaction couldn't be published to the network
    #[instrument(skip(self), err)]
    pub async fn publish_transaction_async(
        &self,
        transaction: TYPES::Transaction,
    ) -> Result<(), HotShotError<TYPES>> {
        trace!("Adding transaction to our own queue");
        // Wrap up a message
        // TODO place a view number here that makes sense
        // we haven't worked out how this will work yet
        let message = DataMessage::SubmitTransaction(transaction, TYPES::Time::new(0));
        let api = self.clone();
        // TODO We should have a function that can return a network error if there is one
        // but first we'd need to ensure our network implementations can support that
        // (and not hang instead)
        async_spawn(async move {
            let _result = api
                .inner
                .exchanges
                .committee_exchange()
                .network()
                .broadcast_message(
                    Message {
                        sender: api.inner.public_key.clone(),
                        kind: MessageKind::from(message),
                    },
                    &api.inner
                        .exchanges
                        .committee_exchange()
                        .membership()
                        .clone(),
                )
                .await;
        });
        Ok(())
    }

    /// Returns a copy of the state
    ///
    /// # Panics
    ///
    /// Panics if internal state for consensus is inconsistent
    pub async fn get_state(&self) {
        self.inner
            .consensus
            .read()
            .await
            .get_decided_leaf()
            .get_state();
    }

    /// Returns a copy of the consensus struct
    #[must_use]
    pub fn get_consensus(&self) -> Arc<RwLock<Consensus<TYPES>>> {
        self.inner.consensus.clone()
    }

    /// Returns a copy of the last decided leaf
    /// # Panics
    /// Panics if internal state for consensus is inconsistent
    pub async fn get_decided_leaf(&self) -> Leaf<TYPES> {
        self.inner.consensus.read().await.get_decided_leaf()
    }

    /// Initializes a new hotshot and does the work of setting up all the background tasks
    ///
    /// Assumes networking implementation is already primed.
    ///
    /// Underlying `HotShot` instance starts out paused, and must be unpaused
    ///
    /// Upon encountering an unrecoverable error, such as a failure to send to a broadcast channel,
    /// the `HotShot` instance will log the error and shut down.
    ///
    /// # Errors
    ///
    /// Will return an error when the storage failed to insert the first `QuorumCertificate`
    #[allow(clippy::too_many_arguments)]
    pub async fn init(
        public_key: TYPES::SignatureKey,
        private_key: <TYPES::SignatureKey as SignatureKey>::PrivateKey,
        node_id: u64,
        config: HotShotConfig<TYPES::SignatureKey, TYPES::ElectionConfigType>,
        storage: I::Storage,
        exchanges: I::Exchanges,
        initializer: HotShotInitializer<TYPES>,
        metrics: ConsensusMetricsValue,
    ) -> Result<
        (
            SystemContextHandle<TYPES, I>,
            ChannelStream<HotShotEvent<TYPES>>,
        ),
        HotShotError<TYPES>,
    >
    where
        SystemContext<TYPES, I>: HotShotType<TYPES, I>,
    {
        // Save a clone of the storage for the handle
        let hotshot = Self::new(
            public_key,
            private_key,
            node_id,
            config,
            storage,
            exchanges,
            initializer,
            metrics,
        )
        .await?;
        let handle = hotshot.clone().run_tasks().await;
        let internal_event_stream = hotshot.inner.internal_event_stream.clone();

        Ok((handle, internal_event_stream))
    }

    /// Send a broadcast message.
    ///
    /// This is an alias for `hotshot.inner.networking.broadcast_message(msg.into())`.
    ///
    /// # Errors
    ///
    /// Will return any errors that the underlying `broadcast_message` can return.
    // this clippy lint is silly. This is async by requirement of the trait.
    #[allow(clippy::unused_async)]
    pub async fn send_broadcast_message(
        &self,
        kind: impl Into<MessageKind<TYPES>>,
    ) -> std::result::Result<(), NetworkError> {
        let inner = self.inner.clone();
        let pk = self.inner.public_key.clone();
        let kind = kind.into();

        async_spawn_local(async move {
            if inner
                .exchanges
                .quorum_exchange()
                .network()
                .broadcast_message(
                    Message { sender: pk, kind },
                    // TODO this is morally wrong
                    &inner.exchanges.quorum_exchange().membership().clone(),
                )
                .await
                .is_err()
            {
                warn!("Failed to broadcast message");
            };
        });
        Ok(())
    }

    /// Send a direct message to a given recipient.
    ///
    /// This is an alias for `hotshot.inner.networking.message_node(msg.into(), recipient)`.
    ///
    /// # Errors
    ///
    /// Will return any errors that the underlying `message_node` can return.
    pub async fn send_direct_message(
        &self,
        kind: impl Into<MessageKind<TYPES>>,
        recipient: TYPES::SignatureKey,
    ) -> std::result::Result<(), NetworkError> {
        self.inner
            .exchanges
            .quorum_exchange()
            .network()
            .direct_message(
                Message {
                    sender: self.inner.public_key.clone(),
                    kind: kind.into(),
                },
                recipient,
            )
            .await?;
        Ok(())
    }

    /// return the timeout for a view for `self`
    #[must_use]
    pub fn get_next_view_timeout(&self) -> u64 {
        self.inner.config.next_view_timeout
    }

    /// given a view number and a upgradable read lock on a channel map, inserts entry into map if it
    /// doesn't exist, or creates entry. Then returns a clone of the entry
    pub async fn create_or_obtain_chan_from_read(
        view_num: TYPES::Time,
        channel_map: RwLockUpgradableReadGuard<'_, SendToTasks<TYPES>>,
    ) -> ViewQueue<TYPES> {
        // check if we have the entry
        // if we don't, insert
        if let Some(vq) = channel_map.channel_map.get(&view_num) {
            vq.clone()
        } else {
            let mut channel_map =
                RwLockUpgradableReadGuard::<'_, SendToTasks<TYPES>>::upgrade(channel_map).await;
            let new_view_queue = ViewQueue::default();
            let vq = new_view_queue.clone();
            // NOTE: the read lock is held until all other read locks are DROPPED and
            // the read lock may be turned into a write lock.
            // This means that the `channel_map` will not change. So we don't need
            // to check again to see if a channel was added

            channel_map.channel_map.insert(view_num, new_view_queue);
            vq
        }
    }

    /// given a view number and a write lock on a channel map, inserts entry into map if it
    /// doesn't exist, or creates entry. Then returns a clone of the entry
    #[allow(clippy::unused_async)] // async for API compatibility reasons
    pub async fn create_or_obtain_chan_from_write(
        view_num: TYPES::Time,
        mut channel_map: RwLockWriteGuard<'_, SendToTasks<TYPES>>,
    ) -> ViewQueue<TYPES> {
        channel_map.channel_map.entry(view_num).or_default().clone()
    }
}

/// [`HotShot`] implementations that depend on [`TYPES::ConsensusType`].
#[async_trait]
pub trait HotShotType<TYPES: NodeType, I: NodeImplementation<TYPES>> {
    /// Get the [`hotstuff`] field of [`HotShot`].
    fn consensus(&self) -> &Arc<RwLock<Consensus<TYPES>>>;

    /// Spawn all tasks that operate on the given [`HotShot`].
    ///
    /// For a list of which tasks are being spawned, see this module's documentation.
    async fn run_tasks(self) -> SystemContextHandle<TYPES, I>;

    // decide which handler to call based on the message variant and `transmit_type`
    // async fn handle_message(&self, item: Message<TYPES>, transmit_type: TransmitType) {
    //     match (item.kind, transmit_type) {
    //         (MessageKind::Consensus(msg), TransmitType::Broadcast) => {
    //             self.handle_broadcast_consensus_message(msg, item.sender)
    //                 .await;
    //         }
    //         (MessageKind::Consensus(msg), TransmitType::Direct) => {
    //             self.handle_direct_consensus_message(msg, item.sender).await;
    //         }
    //         (MessageKind::Data(msg), TransmitType::Broadcast) => {
    //             self.handle_broadcast_data_message(msg, item.sender).await;
    //         }
    //         (MessageKind::Data(msg), TransmitType::Direct) => {
    //             self.handle_direct_data_message(msg, item.sender).await;
    //         }
    //         (MessageKind::_Unreachable(_), _) => unimplemented!(),
    //     };
    // }

    // Handle an incoming [`ConsensusMessage`] that was broadcasted on the network.
    // async fn handle_broadcast_consensus_message(
    //     &self,
    //     msg: I::ConsensusMessage,
    //     sender: TYPES::SignatureKey,
    // );

    // Handle an incoming [`ConsensusMessage`] directed at this node.
    // async fn handle_direct_consensus_message(
    //     &self,
    //     msg: I::ConsensusMessage,
    //     sender: TYPES::SignatureKey,
    // );

    // Handle an incoming [`DataMessage`] that was broadcasted on the network
    // async fn handle_broadcast_data_message(
    //     &self,
    //     msg: DataMessage<TYPES>,
    //     _sender: TYPES::SignatureKey,
    // ) {
    //     // TODO validate incoming broadcast message based on sender signature key
    //     match msg {
    //         DataMessage::SubmitTransaction(transaction, _view_number) => {
    //             let size = bincode_opts().serialized_size(&transaction).unwrap_or(0);
    //
    //             // The API contract requires the hash to be unique
    //             // so we can assume entry == incoming txn
    //             // even if eq not satisfied
    //             // so insert is an idempotent operation
    //             let mut new = false;
    //             self.transactions()
    //                 .modify(|txns| {
    //                     new = txns.insert(transaction.commit(), transaction).is_none();
    //                 })
    //                 .await;
    //
    //             if new {
    //                 // If this is a new transaction, update metrics.
    //                 let consensus = self.consensus().read().await;
    //                 consensus.metrics.outstanding_transactions.update(1);
    //                 consensus
    //                     .metrics
    //                     .outstanding_transactions_memory_size
    //                     .update(i64::try_from(size).unwrap_or_else(|e| {
    //                         warn!("Conversion failed: {e}. Using the max value.");
    //                         i64::MAX
    //                     }));
    //             }
    //         }
    //     }
    // }

    // Handle an incoming [`DataMessage`] that directed at this node
    // #[allow(clippy::unused_async)] // async for API compatibility reasons
    // async fn handle_direct_data_message(
    //     &self,
    //     msg: DataMessage<TYPES>,
    //     _sender: TYPES::SignatureKey,
    // ) {
    //     debug!(?msg, "Incoming direct data message");
    //     match msg {
    //         DataMessage::SubmitTransaction(_, _) => {
    //             // Log exceptional situation and proceed
    //             warn!(?msg, "Broadcast message received over direct channel");
    //         }
    //     }
    // }
}

#[async_trait]
impl<TYPES: NodeType, I: NodeImplementation<TYPES>> HotShotType<TYPES, I>
    for SystemContext<TYPES, I>
where
    QuorumEx<TYPES, I>:
        ConsensusExchange<TYPES, Message<TYPES>, Membership = TYPES::Membership> + 'static,
    CommitteeEx<TYPES, I>:
        ConsensusExchange<TYPES, Message<TYPES>, Membership = TYPES::Membership> + 'static,
    ViewSyncEx<TYPES, I>:
        ViewSyncExchangeType<TYPES, Message<TYPES>, Membership = TYPES::Membership> + 'static,
    VIDEx<TYPES, I>:
        ConsensusExchange<TYPES, Message<TYPES>, Membership = TYPES::Membership> + 'static,
    TimeoutEx<TYPES, I>:
        ConsensusExchange<TYPES, Message<TYPES>, Membership = TYPES::Membership> + 'static,
{
    fn consensus(&self) -> &Arc<RwLock<Consensus<TYPES>>> {
        &self.inner.consensus
    }

    #[allow(clippy::too_many_lines)]
    async fn run_tasks(self) -> SystemContextHandle<TYPES, I> {
        // ED Need to set first first number to 1, or properly trigger the change upon start
        let task_runner = TaskRunner::new();
        let registry = task_runner.registry.clone();

        let output_event_stream = self.inner.output_event_stream.clone();
        let internal_event_stream = self.inner.internal_event_stream.clone();

        let quorum_exchange = self.inner.exchanges.quorum_exchange().clone();
        let committee_exchange = self.inner.exchanges.committee_exchange().clone();
        let view_sync_exchange = self.inner.exchanges.view_sync_exchange().clone();
        let vid_exchange = self.inner.exchanges.vid_exchange().clone();

        let handle = SystemContextHandle {
            registry,
            output_event_stream: output_event_stream.clone(),
            internal_event_stream: internal_event_stream.clone(),
            hotshot: self.clone(),
            storage: self.inner.storage.clone(),
        };

        let task_runner = add_network_message_task(
            task_runner,
            internal_event_stream.clone(),
            quorum_exchange.clone(),
        )
        .await;
        let task_runner = add_network_message_task(
            task_runner,
            internal_event_stream.clone(),
            committee_exchange.clone(),
        )
        .await;
        let task_runner = add_network_message_task(
            task_runner,
            internal_event_stream.clone(),
            view_sync_exchange.clone(),
        )
        .await;
        let task_runner = add_network_message_task(
            task_runner,
            internal_event_stream.clone(),
            vid_exchange.clone(),
        )
        .await;
        let task_runner = add_network_event_task(
            task_runner,
            internal_event_stream.clone(),
            quorum_exchange.clone(),
            NetworkTaskKind::Quorum,
        )
        .await;
        let task_runner = add_network_event_task(
            task_runner,
            internal_event_stream.clone(),
            committee_exchange.clone(),
            NetworkTaskKind::Committee,
        )
        .await;
        let task_runner = add_network_event_task(
            task_runner,
            internal_event_stream.clone(),
            view_sync_exchange.clone(),
            NetworkTaskKind::ViewSync,
        )
        .await;
        let task_runner = add_network_event_task(
            task_runner,
            internal_event_stream.clone(),
            vid_exchange.clone(),
            NetworkTaskKind::VID,
        )
        .await;
        let task_runner = add_consensus_task(
            task_runner,
            internal_event_stream.clone(),
            output_event_stream.clone(),
            handle.clone(),
        )
        .await;
        let task_runner = add_da_task(
            task_runner,
            internal_event_stream.clone(),
            committee_exchange.clone(),
            handle.clone(),
        )
        .await;
        let task_runner = add_vid_task(
            task_runner,
            internal_event_stream.clone(),
            vid_exchange.clone(),
            handle.clone(),
        )
        .await;
        let task_runner = add_transaction_task(
            task_runner,
            internal_event_stream.clone(),
            quorum_exchange,
            handle.clone(),
        )
        .await;
        let task_runner =
            add_view_sync_task(task_runner, internal_event_stream.clone(), handle.clone()).await;
        async_spawn(async move {
            task_runner.launch().await;
            info!("Task runner exited!");
        });
        handle
    }
}

/// A handle that exposes the interface that hotstuff needs to interact with [`HotShot`]
#[derive(Clone, Debug)]
pub struct HotShotConsensusApi<TYPES: NodeType, I: NodeImplementation<TYPES>> {
    /// Reference to the [`SystemContextInner`]
    pub inner: Arc<SystemContextInner<TYPES, I>>,
}

#[async_trait]
impl<TYPES: NodeType, I: NodeImplementation<TYPES>> ConsensusSharedApi<TYPES, I>
    for HotShotConsensusApi<TYPES, I>
{
    fn total_nodes(&self) -> NonZeroUsize {
        self.inner.config.total_nodes
    }

    fn propose_min_round_time(&self) -> Duration {
        self.inner.config.propose_min_round_time
    }

    fn propose_max_round_time(&self) -> Duration {
        self.inner.config.propose_max_round_time
    }

    fn max_transactions(&self) -> NonZeroUsize {
        self.inner.config.max_transactions
    }

    fn min_transactions(&self) -> usize {
        self.inner.config.min_transactions
    }

    /// Generates and encodes a vote token

    async fn should_start_round(&self, _: TYPES::Time) -> bool {
        false
    }

    async fn send_event(&self, event: Event<TYPES>) {
        debug!(?event, "send_event");
        let mut event_sender = self.inner.event_sender.write().await;
        if let Some(sender) = &*event_sender {
            if let Err(e) = sender.send_async(event).await {
                error!(?e, "Could not send event to event_sender");
                *event_sender = None;
            }
        }
    }

    fn public_key(&self) -> &TYPES::SignatureKey {
        &self.inner.public_key
    }

    fn private_key(&self) -> &<TYPES::SignatureKey as SignatureKey>::PrivateKey {
        &self.inner.private_key
    }

    async fn store_leaf(
        &self,
        old_anchor_view: TYPES::Time,
        leaf: Leaf<TYPES>,
    ) -> std::result::Result<(), hotshot_types::traits::storage::StorageError> {
        let view_to_insert = StoredView::from(leaf);
        let storage = &self.inner.storage;
        storage.append_single_view(view_to_insert).await?;
        storage.cleanup_storage_up_to_view(old_anchor_view).await?;
        storage.commit().await?;
        Ok(())
    }
}

#[async_trait]
impl<TYPES: NodeType, I: NodeImplementation<TYPES>> ConsensusApi<TYPES, I>
    for HotShotConsensusApi<TYPES, I>
{
    async fn send_direct_message(
        &self,
        recipient: TYPES::SignatureKey,
        message: SequencingMessage<TYPES>,
    ) -> std::result::Result<(), NetworkError> {
        let inner = self.inner.clone();
        debug!(?message, ?recipient, "send_direct_message");
        async_spawn_local(async move {
            inner
                .exchanges
                .quorum_exchange()
                .network()
                .direct_message(
                    Message {
                        sender: inner.public_key.clone(),
                        kind: MessageKind::from_consensus_message(message),
                    },
                    recipient,
                )
                .await
        });
        Ok(())
    }

    async fn send_direct_da_message(
        &self,
        recipient: TYPES::SignatureKey,
        message: SequencingMessage<TYPES>,
    ) -> std::result::Result<(), NetworkError> {
        let inner = self.inner.clone();
        debug!(?message, ?recipient, "send_direct_message");
        async_spawn_local(async move {
            inner
                .exchanges
                .committee_exchange()
                .network()
                .direct_message(
                    Message {
                        sender: inner.public_key.clone(),
                        kind: MessageKind::from_consensus_message(message),
                    },
                    recipient,
                )
                .await
        });
        Ok(())
    }

    // TODO (DA) Refactor ConsensusApi and HotShot to use SystemContextInner directly.
    // <https://github.com/EspressoSystems/HotShot/issues/1194>
    async fn send_broadcast_message(
        &self,
        message: SequencingMessage<TYPES>,
    ) -> std::result::Result<(), NetworkError> {
        debug!(?message, "send_broadcast_message");
        self.inner
            .exchanges
            .quorum_exchange()
            .network()
            .broadcast_message(
                Message {
                    sender: self.inner.public_key.clone(),
                    kind: MessageKind::from_consensus_message(message),
                },
                &self.inner.exchanges.quorum_exchange().membership().clone(),
            )
            .await?;
        Ok(())
    }

    async fn send_da_broadcast(
        &self,
        message: SequencingMessage<TYPES>,
    ) -> std::result::Result<(), NetworkError> {
        debug!(?message, "send_da_broadcast_message");
        self.inner
            .exchanges
            .committee_exchange()
            .network()
            .broadcast_message(
                Message {
                    sender: self.inner.public_key.clone(),
                    kind: MessageKind::from_consensus_message(message),
                },
                &self
                    .inner
                    .exchanges
                    .committee_exchange()
                    .membership()
                    .clone(),
            )
            .await?;
        Ok(())
    }

    async fn send_transaction(
        &self,
        message: DataMessage<TYPES>,
    ) -> std::result::Result<(), NetworkError> {
        debug!(?message, "send_broadcast_message");
        let api = self.clone();
        async_spawn(async move {
            let _result = api
                .inner
                .exchanges
                .committee_exchange()
                .network()
                .broadcast_message(
                    Message {
                        sender: api.inner.public_key.clone(),
                        kind: MessageKind::from(message),
                    },
                    &api.inner
                        .exchanges
                        .committee_exchange()
                        .membership()
                        .clone(),
                )
                .await;
        });
        Ok(())
    }
}

/// initializer struct for creating starting block
pub struct HotShotInitializer<TYPES: NodeType> {
    /// the leaf specified initialization
    inner: Leaf<TYPES>,
}

impl<TYPES: NodeType> HotShotInitializer<TYPES> {
    /// initialize from genesis
    /// # Errors
    /// If we are unable to apply the genesis block to the default state
<<<<<<< HEAD
    pub fn from_genesis(genesis_payload: TYPES::BlockPayload) -> Result<Self, HotShotError<TYPES>> {
        let time = TYPES::Time::genesis();
        let justify_qc = QuorumCertificate::<TYPES>::genesis();

=======
    pub fn from_genesis() -> Result<Self, HotShotError<TYPES>> {
>>>>>>> 98db47cc
        Ok(Self {
            inner: Leaf::genesis(),
        })
    }

    /// reload previous state based on most recent leaf
    pub fn from_reload(anchor_leaf: Leaf<TYPES>) -> Self {
        Self { inner: anchor_leaf }
    }
}<|MERGE_RESOLUTION|>--- conflicted
+++ resolved
@@ -932,14 +932,7 @@
     /// initialize from genesis
     /// # Errors
     /// If we are unable to apply the genesis block to the default state
-<<<<<<< HEAD
-    pub fn from_genesis(genesis_payload: TYPES::BlockPayload) -> Result<Self, HotShotError<TYPES>> {
-        let time = TYPES::Time::genesis();
-        let justify_qc = QuorumCertificate::<TYPES>::genesis();
-
-=======
     pub fn from_genesis() -> Result<Self, HotShotError<TYPES>> {
->>>>>>> 98db47cc
         Ok(Self {
             inner: Leaf::genesis(),
         })
