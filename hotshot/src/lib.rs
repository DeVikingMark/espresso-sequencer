--- conflicted
+++ resolved
@@ -621,43 +621,8 @@
 }
 
 #[async_trait]
-<<<<<<< HEAD
-impl<
-        TYPES: NodeType,
-        I: NodeImplementation<TYPES, ConsensusMessage = SequencingMessage<TYPES, I>>,
-        MEMBERSHIP: Membership<TYPES>,
-    > HotShotType<TYPES, I> for SystemContext<TYPES, I>
-where
-    QuorumEx<TYPES, I>: ConsensusExchange<
-            TYPES,
-            Message<TYPES, I>,
-            Commitment = Commitment<Leaf<TYPES>>,
-            Membership = MEMBERSHIP,
-        > + 'static,
-    CommitteeEx<TYPES, I>: ConsensusExchange<
-            TYPES,
-            Message<TYPES, I>,
-            Commitment = VidCommitment,
-            Membership = MEMBERSHIP,
-        > + 'static,
-    ViewSyncEx<TYPES, I>:
-        ViewSyncExchangeType<TYPES, Message<TYPES, I>, Membership = MEMBERSHIP> + 'static,
-    VIDEx<TYPES, I>: ConsensusExchange<
-            TYPES,
-            Message<TYPES, I>,
-            Commitment = VidCommitment,
-            Membership = MEMBERSHIP,
-        > + 'static,
-    TimeoutEx<TYPES, I>: ConsensusExchange<
-            TYPES,
-            Message<TYPES, I>,
-            Commitment = Commitment<TYPES::Time>,
-            Membership = MEMBERSHIP,
-        > + 'static,
-=======
 impl<TYPES: NodeType, I: NodeImplementation<TYPES>> HotShotType<TYPES, I>
     for SystemContext<TYPES, I>
->>>>>>> 8b426980
 {
     fn consensus(&self) -> &Arc<RwLock<Consensus<TYPES>>> {
         &self.inner.consensus
