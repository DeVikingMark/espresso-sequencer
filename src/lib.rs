--- conflicted
+++ resolved
@@ -304,7 +304,6 @@
 //! #   async fn get_block_range<R>(&self, range: R) -> Self::BlockRange<R>
 //! #   where
 //! #       R: RangeBounds<usize> + Send { todo!() }
-<<<<<<< HEAD
 //! }
 //!
 //! // Implement data source trait for node API by delegating to the underlying data source.
@@ -316,21 +315,15 @@
 //!
 //!     async fn get_proposals(
 //!         &self,
-//!         id: &EncodedPublicKey,
+//!         id: &SignatureKey<AppTypes>,
 //!         limit: Option<usize>,
 //!     ) -> QueryResult<Vec<LeafQueryData<AppTypes>>> {
 //!         self.hotshot_qs.get_proposals(id, limit).await
 //!     }
 //!
-//!     async fn count_proposals(&self, id: &EncodedPublicKey) -> QueryResult<usize> {
+//!     async fn count_proposals(&self, id: &SignatureKey<AppTypes>) -> QueryResult<usize> {
 //!         self.hotshot_qs.count_proposals(id).await
 //!     }
-=======
-//! #   async fn get_proposals(&self, id: &SignatureKey<AppTypes>, limit: Option<usize>) -> QueryResult<Vec<LeafQueryData<AppTypes>>> { todo!() }
-//! #   async fn count_proposals(&self, id: &SignatureKey<AppTypes>) -> QueryResult<usize> { todo!() }
-//! #   async fn subscribe_leaves(&self, height: usize) -> QueryResult<Self::LeafStream> { todo!() }
-//! #   async fn subscribe_blocks(&self, height: usize) -> QueryResult<Self::BlockStream> { todo!() }
->>>>>>> 0eb6fd2a
 //! }
 //!
 //! // Implement data source trait for status API by delegating to the underlying data source.
