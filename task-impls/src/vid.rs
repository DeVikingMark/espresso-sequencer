use crate::{
    events::HotShotEvent,
    vote::{spawn_vote_accumulator, AccumulatorInfo},
};
use async_lock::RwLock;

use hotshot_task::{
    event_stream::{ChannelStream, EventStream},
    global_registry::GlobalRegistry,
    task::{HotShotTaskCompleted, TS},
    task_impls::HSTWithEvent,
};
use hotshot_types::{
    consensus::{Consensus, View},
    data::VidDisperse,
    message::Proposal,
    traits::{
        consensus_api::ConsensusApi,
        election::Membership,
        node_implementation::{NodeImplementation, NodeType},
        signature_key::SignatureKey,
        state::ConsensusTime,
    },
    utils::ViewInner,
};
use hotshot_types::{
<<<<<<< HEAD
=======
    data::{test_srs, VidScheme, VidSchemeTrait},
    traits::{
        block_contents::{NUM_CHUNKS, NUM_STORAGE_NODES},
        network::ConsensusIntentEvent,
    },
};
use hotshot_types::{
    simple_certificate::VIDCertificate,
>>>>>>> e01ed9fa
    simple_vote::{VIDData, VIDVote},
    traits::network::CommunicationChannel,
    vote::HasViewNumber,
};

use snafu::Snafu;
use std::sync::Arc;
use tracing::{debug, error, instrument, warn};

#[derive(Snafu, Debug)]
/// Error type for consensus tasks
pub struct ConsensusTaskError {}

/// Tracks state of a VID task
pub struct VIDTaskState<
    TYPES: NodeType,
    I: NodeImplementation<TYPES>,
    A: ConsensusApi<TYPES, I> + 'static,
> {
    /// The state's api
    pub api: A,
    /// Global registry task for the state
    pub registry: GlobalRegistry,

    /// View number this view is executing in.
    pub cur_view: TYPES::Time,

    /// Reference to consensus. Leader will require a read lock on this.
    pub consensus: Arc<RwLock<Consensus<TYPES>>>,
    /// Network for all nodes
    pub network: Arc<I::QuorumNetwork>,
    /// Membership for teh quorum
    pub membership: Arc<TYPES::Membership>,
    /// This Nodes Public Key
    pub public_key: TYPES::SignatureKey,
    /// Our Private Key
    pub private_key: <TYPES::SignatureKey as SignatureKey>::PrivateKey,
    /// The view and ID of the current vote collection task, if there is one.
    pub vote_collector: Option<(TYPES::Time, usize, usize)>,

    /// Global events stream to publish events
    pub event_stream: ChannelStream<HotShotEvent<TYPES>>,

    /// This state's ID
    pub id: u64,
}

impl<TYPES: NodeType, I: NodeImplementation<TYPES>, A: ConsensusApi<TYPES, I> + 'static>
    VIDTaskState<TYPES, I, A>
{
    /// main task event handler
    #[instrument(skip_all, fields(id = self.id, view = *self.cur_view), name = "VID Main Task", level = "error")]
    pub async fn handle_event(
        &mut self,
        event: HotShotEvent<TYPES>,
    ) -> Option<HotShotTaskCompleted> {
        match event {
            HotShotEvent::VidVoteRecv(ref vote) => {
                let view = vote.get_view_number();
                if self.membership.get_leader(view) != self.public_key {
                    error!(
                        "We are not the VID leader for view {} are we leader for next view? {}",
                        *view,
                        self.membership.get_leader(view + 1) == self.public_key
                    );
                    return None;
                }
                let collection_view =
                    if let Some((collection_view, collection_id, _)) = &self.vote_collector {
                        // TODO: Is this correct for consecutive leaders?
                        if view > *collection_view {
                            // warn!("shutting down for view {:?}", collection_view);
                            self.registry.shutdown_task(*collection_id).await;
                        }
                        *collection_view
                    } else {
                        TYPES::Time::new(0)
                    };

                if view > collection_view {
                    debug!("Starting vote handle for view {:?}", vote.get_view_number());
                    let info = AccumulatorInfo {
                        public_key: self.public_key.clone(),
                        membership: self.membership.clone(),
                        view: vote.get_view_number(),
                        event_stream: self.event_stream.clone(),
                        id: self.id,
                        registry: self.registry.clone(),
                    };
                    let name = "VID Vote Collection";
                    self.vote_collector =
                        spawn_vote_accumulator(&info, vote.clone(), event, name.to_string()).await;
                } else if let Some((_, _, stream_id)) = self.vote_collector {
                    self.event_stream
                        .direct_message(stream_id, HotShotEvent::VidVoteRecv(vote.clone()))
                        .await;
                };
            }
            HotShotEvent::VidDisperseRecv(disperse, sender) => {
                // TODO copy-pasted from DAProposalRecv https://github.com/EspressoSystems/HotShot/issues/1690
                debug!(
                    "VID disperse received for view: {:?}",
                    disperse.data.get_view_number()
                );

                // stop polling for the received disperse
                self.network
                    .inject_consensus_info(ConsensusIntentEvent::CancelPollForVIDDisperse(
                        *disperse.data.view_number,
                    ))
                    .await;

                // ED NOTE: Assuming that the next view leader is the one who sends DA proposal for this view
                let view = disperse.data.get_view_number();

                // Allow VID disperse date that is one view older, in case we have updated the
                // view.
                // Adding `+ 1` on the LHS rather tahn `- 1` on the RHS, to avoid the overflow
                // error due to subtracting the genesis view number.
                if view + 1 < self.cur_view {
                    warn!("Throwing away VID disperse data that is more than one view older");
                    return None;
                }

                debug!("VID disperse data is fresh.");
                let payload_commitment = disperse.data.payload_commitment;

                // ED Is this the right leader?
                let view_leader_key = self.membership.get_leader(view);
                if view_leader_key != sender {
                    error!("VID proposal doesn't have expected leader key for view {} \n DA proposal is: [N/A for VID]", *view);
                    return None;
                }

                if !view_leader_key.validate(&disperse.signature, payload_commitment.as_ref()) {
                    error!("Could not verify VID proposal sig.");
                    return None;
                }

                if !self.membership.has_stake(&self.public_key) {
                    debug!(
                        "We were not chosen for consensus committee on {:?}",
                        self.cur_view
                    );
                    return None;
                }

                // Generate and send vote
                let vote = VIDVote::create_signed_vote(
                    VIDData {
                        payload_commit: payload_commitment,
                    },
                    view,
                    &self.public_key,
                    &self.private_key,
                );

                // ED Don't think this is necessary?
                // self.cur_view = view;

                debug!(
                    "Sending vote to the VID leader {:?}",
                    vote.get_view_number()
                );
                self.event_stream
                    .publish(HotShotEvent::VidVoteSend(vote))
                    .await;
                let mut consensus = self.consensus.write().await;

                // Ensure this view is in the view map for garbage collection, but do not overwrite if
                // there is already a view there: the replica task may have inserted a `Leaf` view which
                // contains strictly more information.
                consensus.state_map.entry(view).or_insert(View {
                    view_inner: ViewInner::DA { payload_commitment },
                });

                // Record the block we have promised to make available.
                // TODO https://github.com/EspressoSystems/HotShot/issues/1692
                // consensus.saved_payloads.insert(proposal.data.block_payload);
            }
            HotShotEvent::VidCertRecv(cert) => {
                self.network
                    .inject_consensus_info(ConsensusIntentEvent::CancelPollForVIDCertificate(
                        *cert.view_number,
                    ))
                    .await;
            }

            HotShotEvent::TransactionsSequenced(encoded_transactions, metadata, view_number) => {
                // TODO <https://github.com/EspressoSystems/HotShot/issues/1686>
                let srs = test_srs(NUM_STORAGE_NODES);
                // TODO We are using constant numbers for now, but they will change as the quorum size
                // changes.
                // TODO <https://github.com/EspressoSystems/HotShot/issues/1693>
                let vid = VidScheme::new(NUM_CHUNKS, NUM_STORAGE_NODES, &srs).unwrap();
                let vid_disperse = vid.disperse(encoded_transactions.clone()).unwrap();

                // send the commitment and metadata to consensus for block building
                self.event_stream
                    .publish(HotShotEvent::SendPayloadCommitmentAndMetadata(
                        vid_disperse.commit,
                        metadata,
                    ))
                    .await;

                // send the block to the VID dispersal function
                self.event_stream
                    .publish(HotShotEvent::BlockReady(
                        VidDisperse {
                            view_number,
                            payload_commitment: vid_disperse.commit,
                            shares: vid_disperse.shares,
                            common: vid_disperse.common,
                        },
                        view_number,
                    ))
                    .await;
            }

            HotShotEvent::BlockReady(vid_disperse, view_number) => {
                debug!("publishing VID disperse for view {}", *view_number);
                self.event_stream
                    .publish(HotShotEvent::VidDisperseSend(
                        Proposal {
                            signature: TYPES::SignatureKey::sign(
                                &self.private_key,
                                &vid_disperse.payload_commitment,
                            ),
                            data: vid_disperse,
                            _pd: PhantomData,
                        },
                        self.public_key.clone(),
                    ))
                    .await;
            }

            HotShotEvent::ViewChange(view) => {
                if *self.cur_view >= *view {
                    return None;
                }

                if *view - *self.cur_view > 1 {
                    error!("View changed by more than 1 going to view {:?}", view);
                }
                self.cur_view = view;

                // Start polling for VID disperse for the new view
                self.network
                    .inject_consensus_info(ConsensusIntentEvent::PollForVIDDisperse(
                        *self.cur_view + 1,
                    ))
                    .await;

                self.network
                    .inject_consensus_info(ConsensusIntentEvent::PollForVIDCertificate(
                        *self.cur_view + 1,
                    ))
                    .await;

                // If we are not the next leader, we should exit
                if self.membership.get_leader(self.cur_view + 1) != self.public_key {
                    // panic!("We are not the DA leader for view {}", *self.cur_view + 1);
                    return None;
                }

                // Start polling for VID votes for the "next view"
                self.network
                    .inject_consensus_info(ConsensusIntentEvent::PollForVIDVotes(
                        *self.cur_view + 1,
                    ))
                    .await;

                return None;
            }

            HotShotEvent::Shutdown => {
                return Some(HotShotTaskCompleted::ShutDown);
            }
            _ => {
                error!("unexpected event {:?}", event);
            }
        }
        None
    }

    /// Filter the VID event.
    pub fn filter(event: &HotShotEvent<TYPES>) -> bool {
        matches!(
            event,
            HotShotEvent::Shutdown
                | HotShotEvent::VidDisperseRecv(_, _)
                | HotShotEvent::VidVoteRecv(_)
                | HotShotEvent::VidCertRecv(_)
                | HotShotEvent::TransactionsSequenced(_, _, _)
                | HotShotEvent::BlockReady(_, _)
                | HotShotEvent::ViewChange(_)
        )
    }
}

/// task state implementation for VID Task
impl<TYPES: NodeType, I: NodeImplementation<TYPES>, A: ConsensusApi<TYPES, I> + 'static> TS
    for VIDTaskState<TYPES, I, A>
{
}

/// Type alias for VID Task Types
pub type VIDTaskTypes<TYPES, I, A> = HSTWithEvent<
    ConsensusTaskError,
    HotShotEvent<TYPES>,
    ChannelStream<HotShotEvent<TYPES>>,
    VIDTaskState<TYPES, I, A>,
>;<|MERGE_RESOLUTION|>--- conflicted
+++ resolved
@@ -24,8 +24,6 @@
     utils::ViewInner,
 };
 use hotshot_types::{
-<<<<<<< HEAD
-=======
     data::{test_srs, VidScheme, VidSchemeTrait},
     traits::{
         block_contents::{NUM_CHUNKS, NUM_STORAGE_NODES},
@@ -33,15 +31,13 @@
     },
 };
 use hotshot_types::{
-    simple_certificate::VIDCertificate,
->>>>>>> e01ed9fa
     simple_vote::{VIDData, VIDVote},
     traits::network::CommunicationChannel,
     vote::HasViewNumber,
 };
 
 use snafu::Snafu;
-use std::sync::Arc;
+use std::{marker::PhantomData, sync::Arc};
 use tracing::{debug, error, instrument, warn};
 
 #[derive(Snafu, Debug)]
