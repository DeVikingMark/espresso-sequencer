use crate::events::HotShotEvent;
use async_lock::RwLock;
use hotshot_task::{
    event_stream::ChannelStream,
    global_registry::GlobalRegistry,
    task::{HotShotTaskCompleted, TS},
    task_impls::HSTWithEvent,
};
use hotshot_types::traits::network::CommunicationChannel;
use hotshot_types::{
    consensus::Consensus,
    data::VidDisperse,
    message::Proposal,
    traits::{
        consensus_api::ConsensusApi,
        election::Membership,
        node_implementation::{NodeImplementation, NodeType},
        signature_key::SignatureKey,
    },
};
use hotshot_types::{
    data::{test_srs, VidScheme, VidSchemeTrait},
    traits::{
        block_contents::{NUM_CHUNKS, NUM_STORAGE_NODES},
        network::ConsensusIntentEvent,
    },
};

use hotshot_task::event_stream::EventStream;
use snafu::Snafu;
use std::marker::PhantomData;
use std::sync::Arc;
use tracing::{debug, error, instrument};

#[derive(Snafu, Debug)]
/// Error type for consensus tasks
pub struct ConsensusTaskError {}

/// Tracks state of a VID task
pub struct VIDTaskState<
    TYPES: NodeType,
    I: NodeImplementation<TYPES>,
    A: ConsensusApi<TYPES, I> + 'static,
> {
    /// The state's api
    pub api: A,
    /// Global registry task for the state
    pub registry: GlobalRegistry,

    /// View number this view is executing in.
    pub cur_view: TYPES::Time,

    /// Reference to consensus. Leader will require a read lock on this.
    pub consensus: Arc<RwLock<Consensus<TYPES>>>,
    /// Network for all nodes
    pub network: Arc<I::QuorumNetwork>,
    /// Membership for teh quorum
    pub membership: Arc<TYPES::Membership>,
    /// This Nodes Public Key
    pub public_key: TYPES::SignatureKey,
    /// Our Private Key
    pub private_key: <TYPES::SignatureKey as SignatureKey>::PrivateKey,
    /// The view and ID of the current vote collection task, if there is one.
    pub vote_collector: Option<(TYPES::Time, usize, usize)>,

    /// Global events stream to publish events
    pub event_stream: ChannelStream<HotShotEvent<TYPES>>,

    /// This state's ID
    pub id: u64,
}

impl<TYPES: NodeType, I: NodeImplementation<TYPES>, A: ConsensusApi<TYPES, I> + 'static>
    VIDTaskState<TYPES, I, A>
{
    /// main task event handler
    #[instrument(skip_all, fields(id = self.id, view = *self.cur_view), name = "VID Main Task", level = "error")]
    pub async fn handle_event(
        &mut self,
        event: HotShotEvent<TYPES>,
    ) -> Option<HotShotTaskCompleted> {
        match event {
            HotShotEvent::TransactionsSequenced(encoded_transactions, metadata, view_number) => {
                // TODO <https://github.com/EspressoSystems/HotShot/issues/1686>
                let srs = test_srs(NUM_STORAGE_NODES);
                // TODO We are using constant numbers for now, but they will change as the quorum size
                // changes.
                // TODO <https://github.com/EspressoSystems/HotShot/issues/1693>
                let vid = VidScheme::new(NUM_CHUNKS, NUM_STORAGE_NODES, &srs).unwrap();
                let vid_disperse = vid.disperse(encoded_transactions.clone()).unwrap();

                // send the commitment and metadata to consensus for block building
                self.event_stream
                    .publish(HotShotEvent::SendPayloadCommitmentAndMetadata(
                        vid_disperse.commit,
                        metadata,
                    ))
                    .await;

<<<<<<< HEAD
                // ED NOTE: Assuming that the next view leader is the one who sends DA proposal for this view
                let view = disperse.data.get_view_number();

                // Allow VID disperse date that is one view older, in case we have updated the
                // view.
                // Adding `+ 1` on the LHS rather tahn `- 1` on the RHS, to avoid the overflow
                // error due to subtracting the genesis view number.
                if view + 1 < self.cur_view {
                    warn!("Throwing away VID disperse data that is more than one view older");
                    return None;
                }

                debug!("VID disperse data is fresh.");
                let payload_commitment = disperse.data.payload_commitment;

                // ED Is this the right leader?
                let view_leader_key = self.membership.get_leader(view);
                if view_leader_key != sender {
                    error!("VID proposal doesn't have expected leader key for view {} \n DA proposal is: [N/A for VID]", *view);
                    return None;
                }

                if !view_leader_key.validate(&disperse.signature, payload_commitment.as_ref()) {
                    error!("Could not verify VID proposal sig.");
                    return None;
                }

                if !self.membership.has_stake(&self.public_key) {
                    debug!(
                        "We were not chosen for consensus committee on {:?}",
                        self.cur_view
                    );
                    return None;
                }

                // Generate and send vote
                let Ok(vote) = VIDVote::create_signed_vote(
                    VIDData {
                        payload_commit: payload_commitment,
                    },
                    view,
                    &self.public_key,
                    &self.private_key,
                ) else {
                    error!("Failed to sign VID Vote");
                    return None;
                };

                // ED Don't think this is necessary?
                // self.cur_view = view;

                debug!(
                    "Sending vote to the VID leader {:?}",
                    vote.get_view_number()
                );
=======
                // send the block to the VID dispersal function
>>>>>>> 164dbbc3
                self.event_stream
                    .publish(HotShotEvent::BlockReady(
                        VidDisperse {
                            view_number,
                            payload_commitment: vid_disperse.commit,
                            shares: vid_disperse.shares,
                            common: vid_disperse.common,
                        },
                        view_number,
                    ))
                    .await;
            }

            HotShotEvent::BlockReady(vid_disperse, view_number) => {
                debug!("publishing VID disperse for view {}", *view_number);
                self.event_stream
                    .publish(HotShotEvent::VidDisperseSend(
                        Proposal {
                            signature: TYPES::SignatureKey::sign(
                                &self.private_key,
                                &vid_disperse.payload_commitment,
                            ),
                            data: vid_disperse,
                            _pd: PhantomData,
                        },
                        self.public_key.clone(),
                    ))
                    .await;
            }

            HotShotEvent::ViewChange(view) => {
                if *self.cur_view >= *view {
                    return None;
                }

                if *view - *self.cur_view > 1 {
                    error!("View changed by more than 1 going to view {:?}", view);
                }
                self.cur_view = view;

                // Start polling for VID disperse for the new view
                self.network
                    .inject_consensus_info(ConsensusIntentEvent::PollForVIDDisperse(
                        *self.cur_view + 1,
                    ))
                    .await;

                // If we are not the next leader, we should exit
                if self.membership.get_leader(self.cur_view + 1) != self.public_key {
                    // panic!("We are not the DA leader for view {}", *self.cur_view + 1);
                    return None;
                }

                return None;
            }

            HotShotEvent::Shutdown => {
                return Some(HotShotTaskCompleted::ShutDown);
            }
            _ => {
                error!("unexpected event {:?}", event);
            }
        }
        None
    }

    /// Filter the VID event.
    pub fn filter(event: &HotShotEvent<TYPES>) -> bool {
        matches!(
            event,
            HotShotEvent::Shutdown
                | HotShotEvent::TransactionsSequenced(_, _, _)
                | HotShotEvent::BlockReady(_, _)
                | HotShotEvent::ViewChange(_)
        )
    }
}

/// task state implementation for VID Task
impl<TYPES: NodeType, I: NodeImplementation<TYPES>, A: ConsensusApi<TYPES, I> + 'static> TS
    for VIDTaskState<TYPES, I, A>
{
}

/// Type alias for VID Task Types
pub type VIDTaskTypes<TYPES, I, A> = HSTWithEvent<
    ConsensusTaskError,
    HotShotEvent<TYPES>,
    ChannelStream<HotShotEvent<TYPES>>,
    VIDTaskState<TYPES, I, A>,
>;<|MERGE_RESOLUTION|>--- conflicted
+++ resolved
@@ -97,65 +97,7 @@
                     ))
                     .await;
 
-<<<<<<< HEAD
-                // ED NOTE: Assuming that the next view leader is the one who sends DA proposal for this view
-                let view = disperse.data.get_view_number();
-
-                // Allow VID disperse date that is one view older, in case we have updated the
-                // view.
-                // Adding `+ 1` on the LHS rather tahn `- 1` on the RHS, to avoid the overflow
-                // error due to subtracting the genesis view number.
-                if view + 1 < self.cur_view {
-                    warn!("Throwing away VID disperse data that is more than one view older");
-                    return None;
-                }
-
-                debug!("VID disperse data is fresh.");
-                let payload_commitment = disperse.data.payload_commitment;
-
-                // ED Is this the right leader?
-                let view_leader_key = self.membership.get_leader(view);
-                if view_leader_key != sender {
-                    error!("VID proposal doesn't have expected leader key for view {} \n DA proposal is: [N/A for VID]", *view);
-                    return None;
-                }
-
-                if !view_leader_key.validate(&disperse.signature, payload_commitment.as_ref()) {
-                    error!("Could not verify VID proposal sig.");
-                    return None;
-                }
-
-                if !self.membership.has_stake(&self.public_key) {
-                    debug!(
-                        "We were not chosen for consensus committee on {:?}",
-                        self.cur_view
-                    );
-                    return None;
-                }
-
-                // Generate and send vote
-                let Ok(vote) = VIDVote::create_signed_vote(
-                    VIDData {
-                        payload_commit: payload_commitment,
-                    },
-                    view,
-                    &self.public_key,
-                    &self.private_key,
-                ) else {
-                    error!("Failed to sign VID Vote");
-                    return None;
-                };
-
-                // ED Don't think this is necessary?
-                // self.cur_view = view;
-
-                debug!(
-                    "Sending vote to the VID leader {:?}",
-                    vote.get_view_number()
-                );
-=======
                 // send the block to the VID dispersal function
->>>>>>> 164dbbc3
                 self.event_stream
                     .publish(HotShotEvent::BlockReady(
                         VidDisperse {
@@ -170,14 +112,17 @@
             }
 
             HotShotEvent::BlockReady(vid_disperse, view_number) => {
+                let Ok(signature) =
+                    TYPES::SignatureKey::sign(&self.private_key, &vid_disperse.payload_commitment)
+                else {
+                    error!("VID: failed to sign dispersal payload");
+                    return None;
+                };
                 debug!("publishing VID disperse for view {}", *view_number);
                 self.event_stream
                     .publish(HotShotEvent::VidDisperseSend(
                         Proposal {
-                            signature: TYPES::SignatureKey::sign(
-                                &self.private_key,
-                                &vid_disperse.payload_commitment,
-                            ),
+                            signature,
                             data: vid_disperse,
                             _pd: PhantomData,
                         },
