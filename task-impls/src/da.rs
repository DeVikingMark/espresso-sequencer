--- conflicted
+++ resolved
@@ -646,10 +646,6 @@
                 self.event_stream
                     .publish(SequencingHotShotEvent::SendDABlockData(block.clone()))
                     .await;
-<<<<<<< HEAD
-=======
-
->>>>>>> 24dbbd6b
                 self.event_stream
                     .publish(SequencingHotShotEvent::DAProposalSend(
                         message.clone(),
