use crate::view_sync::ViewSyncPhase;

use commit::Commitment;
use either::Either;
use hotshot_types::{
    data::{DAProposal, Leaf, QuorumProposal, VidDisperse},
    message::Proposal,
    simple_certificate::{
        DACertificate2, QuorumCertificate2, TimeoutCertificate2, VIDCertificate2,
        ViewSyncCommitCertificate2, ViewSyncFinalizeCertificate2, ViewSyncPreCommitCertificate2,
    },
    simple_vote::{
        DAVote2, QuorumVote, TimeoutVote2, VIDVote2, ViewSyncCommitVote, ViewSyncFinalizeVote,
        ViewSyncPreCommitVote,
    },
<<<<<<< HEAD
    traits::{
        node_implementation::{
            CommitteeMembership, NodeImplementation, NodeType, QuorumMembership,
            QuorumProposalType, VIDMembership, ViewSyncMembership,
        },
        BlockPayload,
=======
    traits::node_implementation::{
        CommitteeMembership, NodeImplementation, NodeType, QuorumMembership, VIDMembership,
        ViewSyncMembership,
>>>>>>> 4022276b
    },
};

/// All of the possible events that can be passed between Sequecning `HotShot` tasks
#[derive(Eq, Hash, PartialEq, Debug, Clone)]
pub enum HotShotEvent<TYPES: NodeType, I: NodeImplementation<TYPES>> {
    /// Shutdown the task
    Shutdown,
    /// A quorum proposal has been received from the network; handled by the consensus task
    QuorumProposalRecv(Proposal<TYPES, QuorumProposal<TYPES>>, TYPES::SignatureKey),
    /// A quorum vote has been received from the network; handled by the consensus task
    QuorumVoteRecv(QuorumVote<TYPES, QuorumMembership<TYPES, I>>),
    /// A timeout vote recevied from the network; handled by consensus task
    TimeoutVoteRecv(TimeoutVote2<TYPES, QuorumMembership<TYPES, I>>),
    /// Send a timeout vote to the network; emitted by consensus task replicas
    TimeoutVoteSend(TimeoutVote2<TYPES, QuorumMembership<TYPES, I>>),
    /// A DA proposal has been received from the network; handled by the DA task
    DAProposalRecv(Proposal<TYPES, DAProposal<TYPES>>, TYPES::SignatureKey),
    /// A DA vote has been received by the network; handled by the DA task
    DAVoteRecv(DAVote2<TYPES, CommitteeMembership<TYPES, I>>),
    /// A Data Availability Certificate (DAC) has been recieved by the network; handled by the consensus task
    DACRecv(DACertificate2<TYPES>),
    /// Send a quorum proposal to the network; emitted by the leader in the consensus task
    QuorumProposalSend(Proposal<TYPES, QuorumProposal<TYPES>>, TYPES::SignatureKey),
    /// Send a quorum vote to the next leader; emitted by a replica in the consensus task after seeing a valid quorum proposal
    QuorumVoteSend(QuorumVote<TYPES, QuorumMembership<TYPES, I>>),
    /// Send a DA proposal to the DA committee; emitted by the DA leader (which is the same node as the leader of view v + 1) in the DA task
    DAProposalSend(Proposal<TYPES, DAProposal<TYPES>>, TYPES::SignatureKey),
    /// Send a DA vote to the DA leader; emitted by DA committee members in the DA task after seeing a valid DA proposal
    DAVoteSend(DAVote2<TYPES, CommitteeMembership<TYPES, I>>),
    /// The next leader has collected enough votes to form a QC; emitted by the next leader in the consensus task; an internal event only
    QCFormed(Either<QuorumCertificate2<TYPES>, TimeoutCertificate2<TYPES>>),
    /// The DA leader has collected enough votes to form a DAC; emitted by the DA leader in the DA task; sent to the entire network via the networking task
    DACSend(DACertificate2<TYPES>, TYPES::SignatureKey),
    /// The current view has changed; emitted by the replica in the consensus task or replica in the view sync task; received by almost all other tasks
    ViewChange(TYPES::Time),
    /// Timeout for the view sync protocol; emitted by a replica in the view sync task
    ViewSyncTimeout(TYPES::Time, u64, ViewSyncPhase),

    /// Receive a `ViewSyncPreCommitVote` from the network; received by a relay in the view sync task
    ViewSyncPreCommitVoteRecv(ViewSyncPreCommitVote<TYPES, ViewSyncMembership<TYPES, I>>),
    /// Receive a `ViewSyncCommitVote` from the network; received by a relay in the view sync task
    ViewSyncCommitVoteRecv(ViewSyncCommitVote<TYPES, ViewSyncMembership<TYPES, I>>),
    /// Receive a `ViewSyncFinalizeVote` from the network; received by a relay in the view sync task
    ViewSyncFinalizeVoteRecv(ViewSyncFinalizeVote<TYPES, ViewSyncMembership<TYPES, I>>),

    /// Send a `ViewSyncPreCommitVote` from the network; emitted by a replica in the view sync task
    ViewSyncPreCommitVoteSend(ViewSyncPreCommitVote<TYPES, ViewSyncMembership<TYPES, I>>),
    /// Send a `ViewSyncCommitVote` from the network; emitted by a replica in the view sync task
    ViewSyncCommitVoteSend(ViewSyncCommitVote<TYPES, ViewSyncMembership<TYPES, I>>),
    /// Send a `ViewSyncFinalizeVote` from the network; emitted by a replica in the view sync task
    ViewSyncFinalizeVoteSend(ViewSyncFinalizeVote<TYPES, ViewSyncMembership<TYPES, I>>),

    /// Receive a `ViewSyncPreCommitCertificate2` from the network; received by a replica in the view sync task
    ViewSyncPreCommitCertificate2Recv(ViewSyncPreCommitCertificate2<TYPES>),
    /// Receive a `ViewSyncCommitCertificate2` from the network; received by a replica in the view sync task
    ViewSyncCommitCertificate2Recv(ViewSyncCommitCertificate2<TYPES>),
    /// Receive a `ViewSyncFinalizeCertificate2` from the network; received by a replica in the view sync task
    ViewSyncFinalizeCertificate2Recv(ViewSyncFinalizeCertificate2<TYPES>),

    /// Send a `ViewSyncPreCommitCertificate2` from the network; emitted by a relay in the view sync task
    ViewSyncPreCommitCertificate2Send(ViewSyncPreCommitCertificate2<TYPES>, TYPES::SignatureKey),
    /// Send a `ViewSyncCommitCertificate2` from the network; emitted by a relay in the view sync task
    ViewSyncCommitCertificate2Send(ViewSyncCommitCertificate2<TYPES>, TYPES::SignatureKey),
    /// Send a `ViewSyncFinalizeCertificate2` from the network; emitted by a relay in the view sync task
    ViewSyncFinalizeCertificate2Send(ViewSyncFinalizeCertificate2<TYPES>, TYPES::SignatureKey),

    /// Trigger the start of the view sync protocol; emitted by view sync task; internal trigger only
    ViewSyncTrigger(TYPES::Time),
    /// A consensus view has timed out; emitted by a replica in the consensus task; received by the view sync task; internal event only
    Timeout(TYPES::Time),
    /// Receive transactions from the network
    TransactionsRecv(Vec<TYPES::Transaction>),
    /// Send transactions to the network
    TransactionSend(TYPES::Transaction, TYPES::SignatureKey),
    /// Event to send block payload commitment and metadata from DA leader to the quorum; internal event only
    SendPayloadCommitmentAndMetadata(
        Commitment<TYPES::BlockPayload>,
        <TYPES::BlockPayload as BlockPayload>::Metadata,
    ),
    /// Event when the transactions task has a block formed
    BlockReady(
        TYPES::BlockPayload,
        <TYPES::BlockPayload as BlockPayload>::Metadata,
        TYPES::Time,
    ),
    /// Event when consensus decided on a leaf
    LeafDecided(Vec<Leaf<TYPES>>),
    /// Send VID shares to VID storage nodes; emitted by the DA leader
    ///
    /// Like [`DAProposalSend`].
    VidDisperseSend(Proposal<TYPES, VidDisperse<TYPES>>, TYPES::SignatureKey),
    /// Vid disperse data has been received from the network; handled by the DA task
    ///
    /// Like [`DAProposalRecv`].
    VidDisperseRecv(Proposal<TYPES, VidDisperse<TYPES>>, TYPES::SignatureKey),
    /// Send a VID vote to the VID leader; emitted by VID storage nodes in the DA task after seeing a valid VID dispersal
    ///
    /// Like [`DAVoteSend`]
    VidVoteSend(VIDVote2<TYPES, VIDMembership<TYPES, I>>),
    /// A VID vote has been received by the network; handled by the DA task
    ///
    /// Like [`DAVoteRecv`]
    VidVoteRecv(VIDVote2<TYPES, VIDMembership<TYPES, I>>),
    /// The VID leader has collected enough votes to form a VID cert; emitted by the VID leader in the DA task; sent to the entire network via the networking task
    ///
    /// Like [`DACSend`]
    VidCertSend(VIDCertificate2<TYPES>, TYPES::SignatureKey),
    /// A VID cert has been recieved by the network; handled by the consensus task
    ///
    /// Like [`DACRecv`]
    VidCertRecv(VIDCertificate2<TYPES>),
}<|MERGE_RESOLUTION|>--- conflicted
+++ resolved
@@ -13,18 +13,12 @@
         DAVote2, QuorumVote, TimeoutVote2, VIDVote2, ViewSyncCommitVote, ViewSyncFinalizeVote,
         ViewSyncPreCommitVote,
     },
-<<<<<<< HEAD
     traits::{
         node_implementation::{
-            CommitteeMembership, NodeImplementation, NodeType, QuorumMembership,
-            QuorumProposalType, VIDMembership, ViewSyncMembership,
+            CommitteeMembership, NodeImplementation, NodeType, QuorumMembership, VIDMembership,
+            ViewSyncMembership,
         },
         BlockPayload,
-=======
-    traits::node_implementation::{
-        CommitteeMembership, NodeImplementation, NodeType, QuorumMembership, VIDMembership,
-        ViewSyncMembership,
->>>>>>> 4022276b
     },
 };
 
