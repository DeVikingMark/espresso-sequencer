use crate::events::SequencingHotShotEvent;
use async_compatibility_layer::art::{async_sleep, async_spawn};
use async_lock::{RwLock, RwLockUpgradableReadGuard};
#[cfg(async_executor_impl = "async-std")]
use async_std::task::JoinHandle;
use bitvec::prelude::*;
use commit::{Commitment, Committable};
use core::time::Duration;
use either::{Either, Left, Right};
use futures::FutureExt;
use hotshot_constants::LOOK_AHEAD;
use hotshot_task::{
    event_stream::{ChannelStream, EventStream},
    global_registry::GlobalRegistry,
    task::{FilterEvent, HandleEvent, HotShotTaskCompleted, HotShotTaskTypes, TS},
    task_impls::{HSTWithEvent, TaskBuilder},
};
use hotshot_types::{
    certificate::{DACertificate, QuorumCertificate, TimeoutCertificate},
    consensus::{Consensus, View},
    data::{LeafType, ProposalType, QuorumProposal, SequencingLeaf},
    event::{Event, EventType},
    message::{GeneralConsensusMessage, Message, Proposal, SequencingMessage},
    traits::{
        consensus_api::SequencingConsensusApi,
        election::{ConsensusExchange, QuorumExchangeType, SignedCertificate, TimeoutExchangeType},
        network::{CommunicationChannel, ConsensusIntentEvent},
        node_implementation::{
            CommitteeEx, NodeImplementation, NodeType, SequencingQuorumEx, SequencingTimeoutEx,
        },
        signature_key::SignatureKey,
        state::ConsensusTime,
        BlockPayload,
    },
    utils::{Terminator, ViewInner},
    vote::{QuorumVote, QuorumVoteAccumulator, TimeoutVoteAccumulator, VoteType},
};

use tracing::warn;

use snafu::Snafu;
use std::{
    collections::{HashMap, HashSet},
    marker::PhantomData,
    sync::Arc,
};
#[cfg(async_executor_impl = "tokio")]
use tokio::task::JoinHandle;
use tracing::{debug, error, info, instrument};

/// Error returned by the consensus task
#[derive(Snafu, Debug)]
pub struct ConsensusTaskError {}

/// The state for the consensus task.  Contains all of the information for the implementation
/// of consensus
pub struct SequencingConsensusTaskState<
    TYPES: NodeType,
    I: NodeImplementation<
        TYPES,
        Leaf = SequencingLeaf<TYPES>,
        ConsensusMessage = SequencingMessage<TYPES, I>,
    >,
    A: SequencingConsensusApi<TYPES, SequencingLeaf<TYPES>, I> + 'static,
> where
    SequencingQuorumEx<TYPES, I>: ConsensusExchange<
        TYPES,
        Message<TYPES, I>,
        Proposal = QuorumProposal<TYPES, SequencingLeaf<TYPES>>,
        Certificate = QuorumCertificate<TYPES, Commitment<SequencingLeaf<TYPES>>>,
        Commitment = Commitment<SequencingLeaf<TYPES>>,
    >,
    CommitteeEx<TYPES, I>: ConsensusExchange<
        TYPES,
        Message<TYPES, I>,
        Certificate = DACertificate<TYPES>,
        Commitment = Commitment<TYPES::BlockType>,
    >,
    SequencingTimeoutEx<TYPES, I>: ConsensusExchange<
        TYPES,
        Message<TYPES, I>,
        Proposal = QuorumProposal<TYPES, SequencingLeaf<TYPES>>,
        Certificate = TimeoutCertificate<TYPES>,
        Commitment = TYPES::Time,
    >,
{
    /// The global task registry
    pub registry: GlobalRegistry,
    /// Reference to consensus. The replica will require a write lock on this.
    pub consensus: Arc<RwLock<Consensus<TYPES, SequencingLeaf<TYPES>>>>,
    /// View timeout from config.
    pub timeout: u64,
    /// View number this view is executing in.
    pub cur_view: TYPES::Time,

    /// Current block submitted to DA
    pub block: Option<TYPES::BlockType>,

    /// the quorum exchange
    pub quorum_exchange: Arc<SequencingQuorumEx<TYPES, I>>,

    /// The timeout exchange
    pub timeout_exchange: Arc<SequencingTimeoutEx<TYPES, I>>,

    /// Consensus api
    pub api: A,

    /// the committee exchange
    pub committee_exchange: Arc<CommitteeEx<TYPES, I>>,

    /// needed to typecheck
    pub _pd: PhantomData<I>,

    /// Current Vote collection task, with it's view.
    pub vote_collector: Option<(TYPES::Time, usize, usize)>,

    /// Have we already sent a proposal for a particular view
    /// since proposal can be sent either on QCFormed event or ViewChange event
    // pub proposal_sent: HashMap<TYPES::Time, bool>,

    /// timeout task handle
    pub timeout_task: JoinHandle<()>,

    /// Global events stream to publish events
    pub event_stream: ChannelStream<SequencingHotShotEvent<TYPES, I>>,

    /// Event stream to publish events to the application layer
    pub output_event_stream: ChannelStream<Event<TYPES, I::Leaf>>,

    /// All the DA certs we've received for current and future views.
    pub certs: HashMap<TYPES::Time, DACertificate<TYPES>>,

    /// The most recent proposal we have, will correspond to the current view if Some()
    /// Will be none if the view advanced through timeout/view_sync
    pub current_proposal: Option<QuorumProposal<TYPES, I::Leaf>>,

    // ED Should replace this with config information since we need it anyway
    /// The node's id
    pub id: u64,

    /// The most Recent QC we've formed from votes, if we've formed it.
    pub qc: Option<QuorumCertificate<TYPES, Commitment<I::Leaf>>>,
}

/// State for the vote collection task.  This handles the building of a QC from a votes received
pub struct VoteCollectionTaskState<
    TYPES: NodeType,
    I: NodeImplementation<TYPES, Leaf = SequencingLeaf<TYPES>>,
> where
    SequencingQuorumEx<TYPES, I>: ConsensusExchange<
        TYPES,
        Message<TYPES, I>,
        Proposal = QuorumProposal<TYPES, SequencingLeaf<TYPES>>,
        Certificate = QuorumCertificate<TYPES, Commitment<SequencingLeaf<TYPES>>>,
        Commitment = Commitment<SequencingLeaf<TYPES>>,
    >,
    SequencingTimeoutEx<TYPES, I>: ConsensusExchange<
        TYPES,
        Message<TYPES, I>,
        Proposal = QuorumProposal<TYPES, SequencingLeaf<TYPES>>,
        Certificate = TimeoutCertificate<TYPES>,
        Commitment = TYPES::Time,
    >,
{
    /// the quorum exchange
    pub quorum_exchange: Arc<SequencingQuorumEx<TYPES, I>>,
    /// the timeout exchange
    pub timeout_exchange: Arc<SequencingTimeoutEx<TYPES, I>>,

    #[allow(clippy::type_complexity)]
    /// Accumulator for votes
    pub accumulator: Either<
        <QuorumCertificate<TYPES, Commitment<SequencingLeaf<TYPES>>> as SignedCertificate<
            TYPES,
            TYPES::Time,
            TYPES::VoteTokenType,
            Commitment<SequencingLeaf<TYPES>>,
        >>::VoteAccumulator,
        QuorumCertificate<TYPES, Commitment<SequencingLeaf<TYPES>>>,
    >,

    /// Accumulator for votes
    #[allow(clippy::type_complexity)]
    pub timeout_accumulator: Either<
        <TimeoutCertificate<TYPES> as SignedCertificate<
            TYPES,
            TYPES::Time,
            TYPES::VoteTokenType,
            Commitment<TYPES::Time>,
        >>::VoteAccumulator,
        TimeoutCertificate<TYPES>,
    >,
    /// View which this vote collection task is collecting votes in
    pub cur_view: TYPES::Time,
    /// The event stream shared by all tasks
    pub event_stream: ChannelStream<SequencingHotShotEvent<TYPES, I>>,
    /// Node id
    pub id: u64,
}

impl<TYPES: NodeType, I: NodeImplementation<TYPES, Leaf = SequencingLeaf<TYPES>>> TS
    for VoteCollectionTaskState<TYPES, I>
where
    SequencingQuorumEx<TYPES, I>: ConsensusExchange<
        TYPES,
        Message<TYPES, I>,
        Proposal = QuorumProposal<TYPES, SequencingLeaf<TYPES>>,
        Certificate = QuorumCertificate<TYPES, Commitment<SequencingLeaf<TYPES>>>,
        Commitment = Commitment<SequencingLeaf<TYPES>>,
    >,
    SequencingTimeoutEx<TYPES, I>: ConsensusExchange<
        TYPES,
        Message<TYPES, I>,
        Proposal = QuorumProposal<TYPES, SequencingLeaf<TYPES>>,
        Certificate = TimeoutCertificate<TYPES>,
        Commitment = TYPES::Time,
    >,
{
}

#[instrument(skip_all, fields(id = state.id, view = *state.cur_view), name = "Quorum Vote Collection Task", level = "error")]

async fn vote_handle<TYPES: NodeType, I: NodeImplementation<TYPES, Leaf = SequencingLeaf<TYPES>>>(
    mut state: VoteCollectionTaskState<TYPES, I>,
    event: SequencingHotShotEvent<TYPES, I>,
) -> (
    std::option::Option<HotShotTaskCompleted>,
    VoteCollectionTaskState<TYPES, I>,
)
where
    SequencingQuorumEx<TYPES, I>: ConsensusExchange<
        TYPES,
        Message<TYPES, I>,
        Proposal = QuorumProposal<TYPES, SequencingLeaf<TYPES>>,
        Certificate = QuorumCertificate<TYPES, Commitment<SequencingLeaf<TYPES>>>,
        Commitment = Commitment<SequencingLeaf<TYPES>>,
    >,
    SequencingTimeoutEx<TYPES, I>: ConsensusExchange<
        TYPES,
        Message<TYPES, I>,
        Proposal = QuorumProposal<TYPES, SequencingLeaf<TYPES>>,
        Certificate = TimeoutCertificate<TYPES>,
        Commitment = TYPES::Time,
    >,
{
    match event {
        SequencingHotShotEvent::QuorumVoteRecv(vote) => match vote.clone() {
            QuorumVote::Yes(vote_internal) => {
                // For the case where we receive votes after we've made a certificate
                if state.accumulator.is_right() {
                    return (None, state);
                }

                if vote_internal.current_view != state.cur_view {
                    error!(
                        "Vote view does not match! vote view is {} current view is {}",
                        *vote_internal.current_view, *state.cur_view
                    );
                    return (None, state);
                }

                let accumulator = state.accumulator.left().unwrap();

                match state.quorum_exchange.accumulate_vote(
                    accumulator,
                    &vote,
                    &vote_internal.leaf_commitment,
                ) {
                    Either::Left(acc) => {
                        state.accumulator = Either::Left(acc);
                        return (None, state);
                    }
                    Either::Right(qc) => {
                        debug!("QCFormed! {:?}", qc.view_number);
                        state
                            .event_stream
                            .publish(SequencingHotShotEvent::QCFormed(either::Left(qc.clone())))
                            .await;
                        state.accumulator = Either::Right(qc.clone());

                        // No longer need to poll for votes
                        state
                            .quorum_exchange
                            .network()
                            .inject_consensus_info(ConsensusIntentEvent::CancelPollForVotes(
                                *qc.view_number,
                            ))
                            .await;

                        return (Some(HotShotTaskCompleted::ShutDown), state);
                    }
                }
            }
            QuorumVote::No(_) => {
                error!("The next leader has received an unexpected vote!");
            }
        },
        // TODO: Code below is redundant of code above; can be fixed
        // during exchange refactor
        // https://github.com/EspressoSystems/HotShot/issues/1799
        SequencingHotShotEvent::TimeoutVoteRecv(vote) => {
            if state.timeout_accumulator.is_right() {
                return (None, state);
            }

            if vote.get_view() != state.cur_view {
                error!(
                    "Vote view does not match! vote view is {} current view is {}",
                    *vote.get_view(),
                    *state.cur_view
                );
                return (None, state);
            }

            let accumulator = state.timeout_accumulator.left().unwrap();

            match state.timeout_exchange.accumulate_vote(
                accumulator,
                &vote,
                &vote.get_view().commit(),
            ) {
                Either::Left(acc) => {
                    state.timeout_accumulator = Either::Left(acc);
                    return (None, state);
                }
                Either::Right(qc) => {
                    debug!("QCFormed! {:?}", qc.view_number);
                    state
                        .event_stream
                        .publish(SequencingHotShotEvent::QCFormed(either::Right(qc.clone())))
                        .await;
                    state.timeout_accumulator = Either::Right(qc.clone());

                    // No longer need to poll for votes
                    state
                        .quorum_exchange
                        .network()
                        .inject_consensus_info(ConsensusIntentEvent::CancelPollForVotes(
                            *qc.view_number,
                        ))
                        .await;

                    return (Some(HotShotTaskCompleted::ShutDown), state);
                }
            }
        }
        SequencingHotShotEvent::Shutdown => {
            return (Some(HotShotTaskCompleted::ShutDown), state);
        }
        _ => {
            error!("Unexpected event");
        }
    }
    (None, state)
}

impl<
        TYPES: NodeType,
        I: NodeImplementation<
            TYPES,
            Leaf = SequencingLeaf<TYPES>,
            ConsensusMessage = SequencingMessage<TYPES, I>,
        >,
        A: SequencingConsensusApi<TYPES, SequencingLeaf<TYPES>, I> + 'static,
    > SequencingConsensusTaskState<TYPES, I, A>
where
    SequencingQuorumEx<TYPES, I>: ConsensusExchange<
        TYPES,
        Message<TYPES, I>,
        Proposal = QuorumProposal<TYPES, SequencingLeaf<TYPES>>,
        Certificate = QuorumCertificate<TYPES, Commitment<SequencingLeaf<TYPES>>>,
        Commitment = Commitment<SequencingLeaf<TYPES>>,
    >,
    CommitteeEx<TYPES, I>: ConsensusExchange<
        TYPES,
        Message<TYPES, I>,
        Certificate = DACertificate<TYPES>,
        Commitment = Commitment<TYPES::BlockType>,
    >,
    SequencingTimeoutEx<TYPES, I>: ConsensusExchange<
        TYPES,
        Message<TYPES, I>,
        Proposal = QuorumProposal<TYPES, SequencingLeaf<TYPES>>,
        Certificate = TimeoutCertificate<TYPES>,
        Commitment = TYPES::Time,
    >,
{
    #[instrument(skip_all, fields(id = self.id, view = *self.cur_view), name = "Consensus genesis leaf", level = "error")]

    async fn genesis_leaf(&self) -> Option<SequencingLeaf<TYPES>> {
        let consensus = self.consensus.read().await;

        let Some(genesis_view) = consensus.state_map.get(&TYPES::Time::genesis()) else {
            error!("Couldn't find genesis view in state map.");
            return None;
        };
        let Some(leaf) = genesis_view.get_leaf_commitment() else {
            error!(
                ?genesis_view,
                "Genesis view points to a view without a leaf"
            );
            return None;
        };
        let Some(leaf) = consensus.saved_leaves.get(&leaf) else {
            error!("Failed to find genesis leaf.");
            return None;
        };
        Some(leaf.clone())
    }

    #[instrument(skip_all, fields(id = self.id, view = *self.cur_view), name = "Consensus vote if able", level = "error")]

    async fn vote_if_able(&self) -> bool {
        if let Some(proposal) = &self.current_proposal {
            // ED Need to account for the genesis DA cert
            if proposal.justify_qc.is_genesis() && proposal.view_number == TYPES::Time::new(1) {
                // warn!("Proposal is genesis!");

                let view = TYPES::Time::new(*proposal.view_number);
                let vote_token = self.quorum_exchange.make_vote_token(view);

                match vote_token {
                    Err(e) => {
                        error!("Failed to generate vote token for {:?} {:?}", view, e);
                    }
                    Ok(None) => {
                        debug!("We were not chosen for consensus committee on {:?}", view);
                    }
                    Ok(Some(vote_token)) => {
                        let justify_qc = proposal.justify_qc.clone();
                        let parent = if justify_qc.is_genesis() {
                            self.genesis_leaf().await
                        } else {
                            self.consensus
                                .read()
                                .await
                                .saved_leaves
                                .get(&justify_qc.leaf_commitment())
                                .cloned()
                        };

                        // Justify qc's leaf commitment is not the same as the parent's leaf commitment, but it should be (in this case)
                        let Some(parent) = parent else {
                            error!(
                                "Proposal's parent missing from storage with commitment: {:?}, proposal view {:?}",
                                justify_qc.leaf_commitment(),
                                proposal.view_number,
                            );
                            return false;
                        };
                        let parent_commitment = parent.commit();

                        let leaf: SequencingLeaf<_> = SequencingLeaf {
                            view_number: view,
                            height: proposal.height,
                            justify_qc: proposal.justify_qc.clone(),
                            parent_commitment,
                            deltas: Right(proposal.block_commitment),
                            rejected: Vec::new(),
                            timestamp: time::OffsetDateTime::now_utc().unix_timestamp_nanos(),
                            proposer_id: self.quorum_exchange.get_leader(view).to_bytes(),
                        };

                        let message: GeneralConsensusMessage<TYPES, I> =
                            self.quorum_exchange.create_yes_message(
                                proposal.justify_qc.commit(),
                                leaf.commit(),
                                view,
                                vote_token,
                            );

                        if let GeneralConsensusMessage::Vote(vote) = message {
                            debug!(
                                "Sending vote to next quorum leader {:?}",
                                vote.get_view() + 1
                            );
                            self.event_stream
                                .publish(SequencingHotShotEvent::QuorumVoteSend(vote))
                                .await;
                            return true;
                        }
                    }
                }
            }

            // Only vote if you have the DA cert
            // ED Need to update the view number this is stored under?
            if let Some(cert) = self.certs.get(&(proposal.get_view_number())) {
                let view = cert.view_number;
                let vote_token = self.quorum_exchange.make_vote_token(view);
                // TODO: do some of this logic without the vote token check, only do that when voting.
                match vote_token {
                    Err(e) => {
                        error!("Failed to generate vote token for {:?} {:?}", view, e);
                    }
                    Ok(None) => {
                        debug!("We were not chosen for consensus committee on {:?}", view);
                    }
                    Ok(Some(vote_token)) => {
                        let justify_qc = proposal.justify_qc.clone();
                        let parent = if justify_qc.is_genesis() {
                            self.genesis_leaf().await
                        } else {
                            self.consensus
                                .read()
                                .await
                                .saved_leaves
                                .get(&justify_qc.leaf_commitment())
                                .cloned()
                        };

                        // Justify qc's leaf commitment is not the same as the parent's leaf commitment, but it should be (in this case)
                        let Some(parent) = parent else {
                            error!(
                                "Proposal's parent missing from storage with commitment: {:?}, proposal view {:?}",
                                justify_qc.leaf_commitment(),
                                proposal.view_number,
                            );
                            return false;
                        };
                        let parent_commitment = parent.commit();

                        let leaf: SequencingLeaf<_> = SequencingLeaf {
                            view_number: view,
                            height: proposal.height,
                            justify_qc: proposal.justify_qc.clone(),
                            parent_commitment,
                            deltas: Right(proposal.block_commitment),
                            rejected: Vec::new(),
                            timestamp: time::OffsetDateTime::now_utc().unix_timestamp_nanos(),
                            proposer_id: self.quorum_exchange.get_leader(view).to_bytes(),
                        };
                        let message: GeneralConsensusMessage<TYPES, I>=
                        // Validate the DAC.
                        if self
                            .committee_exchange
                            .is_valid_cert(cert)
                        {
                            // Validate the block commitment for non-genesis DAC.
                            if !cert.is_genesis() && cert.leaf_commitment() != proposal.block_commitment {
                                error!("Block commitment does not equal parent commitment");
                                return false;
                            }
                            self.quorum_exchange.create_yes_message(
                                proposal.justify_qc.commit(),
                                leaf.commit(),
                                cert.view_number,
                                vote_token)
                        } else {
                            error!("Invalid DAC in proposal! Skipping proposal. {:?} cur view is: {:?}", cert.view_number, self.cur_view );
                            return false;

                        };

                        if let GeneralConsensusMessage::Vote(vote) = message {
                            debug!("Sending vote to next quorum leader {:?}", vote.get_view());
                            self.event_stream
                                .publish(SequencingHotShotEvent::QuorumVoteSend(vote))
                                .await;
                            return true;
                        }
                    }
                }
            }
            info!(
                "Couldn't find DAC cert in certs, meaning we haven't received it yet for view {:?}",
                *proposal.get_view_number(),
            );
            return false;
        }
        info!(
            "Could not vote because we don't have a proposal yet for view {}",
            *self.cur_view
        );
        false
    }

    /// Must only update the view and GC if the view actually changes
    #[instrument(skip_all, fields(id = self.id, view = *self.cur_view), name = "Consensus update view", level = "error")]

    async fn update_view(&mut self, new_view: TYPES::Time) -> bool {
        if *self.cur_view < *new_view {
            debug!(
                "Updating view from {} to {} in consensus task",
                *self.cur_view, *new_view
            );

            // Remove old certs, we won't vote on past views
            for view in *self.cur_view..*new_view - 1 {
                let v = TYPES::Time::new(view);
                self.certs.remove(&v);
            }
            self.cur_view = new_view;

            // Poll the future leader for lookahead
            let lookahead_view = new_view + LOOK_AHEAD;
            if !self.quorum_exchange.is_leader(lookahead_view) {
                self.quorum_exchange
                    .network()
                    .inject_consensus_info(ConsensusIntentEvent::PollFutureLeader(
                        *lookahead_view,
                        self.quorum_exchange.get_leader(lookahead_view),
                    ))
                    .await;
            }

            // Start polling for proposals for the new view
            self.quorum_exchange
                .network()
                .inject_consensus_info(ConsensusIntentEvent::PollForProposal(*self.cur_view + 1))
                .await;

            self.quorum_exchange
                .network()
                .inject_consensus_info(ConsensusIntentEvent::PollForDAC(*self.cur_view + 1))
                .await;

            if self.quorum_exchange.is_leader(self.cur_view + 1) {
                debug!("Polling for quorum votes for view {}", *self.cur_view);
                self.quorum_exchange
                    .network()
                    .inject_consensus_info(ConsensusIntentEvent::PollForVotes(*self.cur_view))
                    .await;
            }

            self.event_stream
                .publish(SequencingHotShotEvent::ViewChange(new_view))
                .await;

            // Spawn a timeout task if we did actually update view
            let timeout = self.timeout;
            self.timeout_task = async_spawn({
                let stream = self.event_stream.clone();
                // Nuance: We timeout on the view + 1 here because that means that we have
                // not seen evidence to transition to this new view
                let view_number = self.cur_view + 1;
                async move {
                    async_sleep(Duration::from_millis(timeout)).await;
                    stream
                        .publish(SequencingHotShotEvent::Timeout(TYPES::Time::new(
                            *view_number,
                        )))
                        .await;
                }
            });

            return true;
        }
        false
    }

    /// Handles a consensus event received on the event stream
    #[instrument(skip_all, fields(id = self.id, view = *self.cur_view), name = "Consensus replica task", level = "error")]
    pub async fn handle_event(&mut self, event: SequencingHotShotEvent<TYPES, I>) {
        match event {
            SequencingHotShotEvent::QuorumProposalRecv(proposal, sender) => {
                debug!(
                    "Receved Quorum Propsoal for view {}",
                    *proposal.data.view_number
                );

                let view = proposal.data.get_view_number();
                if view < self.cur_view {
                    debug!("Proposal is from an older view {:?}", proposal.data.clone());
                    return;
                }

                let view_leader_key = self.quorum_exchange.get_leader(view);
                if view_leader_key != sender {
                    error!("Leader key does not match key in proposal");
                    return;
                }

                // Verify a timeout certificate exists and is valid
                if proposal.data.justify_qc.view_number() != view - 1 {
                    let Some(timeout_cert) = proposal.data.timeout_certificate.clone() else {
                        warn!(
                            "Quorum proposal for view {} needed a timeout certificate but did not have one",
                            *view);
                        return;
                    };

                    if timeout_cert.view_number != view - 1 {
                        warn!("Timeout certificate for view {} was not for the immediately preceding view", *view);
                        return;
                    }

                    if !self
                        .timeout_exchange
                        .is_valid_cert(&timeout_cert.clone(), timeout_cert.view_number.commit())
                    {
                        warn!("Timeout certificate for view {} was invalid", *view);
                        return;
                    }
<<<<<<< HEAD
                }
=======
                    Ok(Some(vote_token)) => {
                        debug!("We were chosen for consensus committee on {:?}", view);
                        let consensus = self.consensus.upgradable_read().await;
>>>>>>> e86fbc49

                let justify_qc = proposal.data.justify_qc.clone();

                if !self
                    .quorum_exchange
                    .is_valid_cert(&justify_qc, justify_qc.leaf_commitment)
                {
                    error!("Invalid justify_qc in proposal for view {}", *view);
                    return;
                }

<<<<<<< HEAD
                // NOTE: We could update our view with a valid TC but invalid QC, but that is not what we do here
                self.update_view(view).await;

                self.current_proposal = Some(proposal.data.clone());

                let consensus = self.consensus.upgradable_read().await;

                // Construct the leaf.
                let parent = if justify_qc.is_genesis() {
                    self.genesis_leaf().await
                } else {
                    consensus
                        .saved_leaves
                        .get(&justify_qc.leaf_commitment())
                        .cloned()
                };

                // Justify qc's leaf commitment is not the same as the parent's leaf commitment, but it should be (in this case)
                let Some(parent) = parent else {
                    error!(
                        "Proposal's parent missing from storage with commitment: {:?}",
                        justify_qc.leaf_commitment()
                    );
                    return;
                };
                let parent_commitment = parent.commit();
                let leaf: SequencingLeaf<_> = SequencingLeaf {
                    view_number: view,
                    height: proposal.data.height,
                    justify_qc: justify_qc.clone(),
                    parent_commitment,
                    deltas: Right(proposal.data.block_commitment),
                    rejected: Vec::new(),
                    timestamp: time::OffsetDateTime::now_utc().unix_timestamp_nanos(),
                    proposer_id: sender.to_bytes(),
                };
                let leaf_commitment = leaf.commit();

                // Validate the `height`
                // TODO Remove height from proposal validation; view number is sufficient
                // https://github.com/EspressoSystems/HotShot/issues/1796
                if leaf.height != parent.height + 1 {
                    error!(
                        "Incorrect height in proposal (expected {}, got {})",
                        parent.height + 1,
                        leaf.height
                    );
                    return;
                }
                // Validate the signature.
                else if !view_leader_key.validate(&proposal.signature, leaf_commitment.as_ref()) {
                    error!(?proposal.signature, "Could not verify proposal.");
                }
                // Create a positive vote if either liveness or safety check
                // passes.
                else {
                    // Liveness check.
                    let liveness_check = justify_qc.view_number > consensus.locked_view;

                    // Safety check.
                    // Check if proposal extends from the locked leaf.
                    let outcome = consensus.visit_leaf_ancestors(
                        justify_qc.view_number,
                        Terminator::Inclusive(consensus.locked_view),
                        false,
                        |leaf| {
                            // if leaf view no == locked view no then we're done, report success by
                            // returning true
                            leaf.view_number != consensus.locked_view
                        },
                    );
                    let safety_check = outcome.is_ok();
                    if let Err(e) = outcome {
                        self.api.send_view_error(view, Arc::new(e)).await;
                    }

                    // Skip if both saftey and liveness checks fail.
                    if !safety_check && !liveness_check {
                        error!("Failed safety check and liveness check");
                    }
                }

                let high_qc = leaf.justify_qc.clone();
                let mut new_anchor_view = consensus.last_decided_view;
                let mut new_locked_view = consensus.locked_view;
                let mut last_view_number_visited = view;
                let mut new_commit_reached: bool = false;
                let mut new_decide_reached = false;
                let mut new_decide_qc = None;
                let mut leaf_views = Vec::new();
                let mut included_txns = HashSet::new();
                let old_anchor_view = consensus.last_decided_view;
                let parent_view = leaf.justify_qc.view_number;
                let mut current_chain_length = 0usize;
                if parent_view + 1 == view {
                    current_chain_length += 1;
                    if let Err(e) = consensus.visit_leaf_ancestors(
                            parent_view,
                            Terminator::Exclusive(old_anchor_view),
                            true,
                            |leaf| {
                                if !new_decide_reached {
                                    if last_view_number_visited == leaf.view_number + 1 {
                                        last_view_number_visited = leaf.view_number;
                                        current_chain_length += 1;
                                        if current_chain_length == 2 {
                                            new_locked_view = leaf.view_number;
                                            new_commit_reached = true;
                                            // The next leaf in the chain, if there is one, is decided, so this
                                            // leaf's justify_qc would become the QC for the decided chain.
                                            new_decide_qc = Some(leaf.justify_qc.clone());
                                        } else if current_chain_length == 3 {
                                            new_anchor_view = leaf.view_number;
                                            new_decide_reached = true;
                                        }
                                    } else {
                                        // nothing more to do here... we don't have a new chain extension
                                        return false;
                                    }
                                }
                                // starting from the first iteration with a three chain, e.g. right after the else if case nested in the if case above
                                if new_decide_reached {
                                    let mut leaf = leaf.clone();

                                    // If the full block is available for this leaf, include it in the leaf
                                    // chain that we send to the client.
                                    if let Some(block) =
                                        consensus.saved_blocks.get(leaf.get_deltas_commitment())
                                    {
                                        if let Err(err) = leaf.fill_deltas(block.clone()) {
                                            error!("unable to fill leaf {} with block {}, block will not be available: {}",
                                                leaf.commit(), block.commit(), err);
=======
                        // Validate the `justify_qc`.
                        let justify_qc_commitment = justify_qc.commit();
                        let invalid = !self.quorum_exchange.is_valid_cert(&justify_qc);
                        let leaf;

                        // Justify qc's leaf commitment is not the same as the parent's leaf commitment, but it should be (in this case)
                        if let Some(parent) = parent.clone() {
                            let message;
                            leaf = SequencingLeaf {
                                view_number: view,
                                height: proposal.data.height,
                                justify_qc: justify_qc.clone(),
                                parent_commitment: parent.commit(),
                                deltas: Right(proposal.data.block_commitment),
                                rejected: Vec::new(),
                                timestamp: time::OffsetDateTime::now_utc().unix_timestamp_nanos(),
                                proposer_id: sender.to_bytes(),
                            };
                            let parent_commitment = parent.commit();
                            let leaf_commitment = leaf.commit();

                            if invalid {
                                error!("Invalid justify_qc in proposal! parent commitment is {:?} justify qc is {:?}", parent_commitment, justify_qc.clone());

                                message = self.quorum_exchange.create_no_message::<I>(
                                    justify_qc_commitment,
                                    leaf_commitment,
                                    view,
                                    vote_token,
                                );
                            }
                            // Validate the leaf commitment for non-genesis QC.
                            else if !justify_qc.is_genesis()
                                && justify_qc.leaf_commitment() != parent_commitment
                            {
                                error!("Leaf commitment does not equal parent commitment");
                                message = self.quorum_exchange.create_no_message::<I>(
                                    justify_qc_commitment,
                                    leaf_commitment,
                                    view,
                                    vote_token,
                                );
                            }
                            // Validate the `height`.
                            else if leaf.height != parent.height + 1 {
                                error!(
                                    "Incorrect height in proposal (expected {}, got {})",
                                    parent.height + 1,
                                    leaf.height
                                );
                                message = self.quorum_exchange.create_no_message(
                                    justify_qc_commitment,
                                    leaf_commitment,
                                    view,
                                    vote_token,
                                );
                            }
                            // Validate the signature.
                            else if !view_leader_key
                                .validate(&proposal.signature, leaf_commitment.as_ref())
                            {
                                error!(?proposal.signature, "Could not verify proposal.");
                                message = self.quorum_exchange.create_no_message(
                                    justify_qc_commitment,
                                    leaf_commitment,
                                    view,
                                    vote_token,
                                );
                            }
                            // Create a positive vote if either liveness or safety check
                            // passes.
                            // Liveness check.
                            else {
                                let liveness_check = justify_qc.view_number > consensus.locked_view;

                                // Safety check.
                                // Check if proposal extends from the locked leaf.
                                let outcome = consensus.visit_leaf_ancestors(
                                    justify_qc.view_number,
                                    Terminator::Inclusive(consensus.locked_view),
                                    false,
                                    |leaf| {
                                        // if leaf view no == locked view no then we're done, report success by
                                        // returning true
                                        leaf.view_number != consensus.locked_view
                                    },
                                );
                                let safety_check = outcome.is_ok();
                                if let Err(e) = outcome {
                                    self.api.send_view_error(view, Arc::new(e)).await;
                                }

                                // Skip if both saftey and liveness checks fail.
                                if !safety_check && !liveness_check {
                                    error!("Failed safety check and liveness check");
                                    message = self.quorum_exchange.create_no_message(
                                        justify_qc_commitment,
                                        leaf_commitment,
                                        view,
                                        vote_token,
                                    );
                                }
                                // Generate a message with yes vote.
                                else {
                                    message = self.quorum_exchange.create_yes_message(
                                        justify_qc_commitment,
                                        leaf_commitment,
                                        view,
                                        vote_token,
                                    );
                                }
                            }

                            if let GeneralConsensusMessage::Vote(vote) = message {
                                debug!("Sending vote to next leader {:?}", vote);
                            };
                        } else {
                            // Allow missing parent so we can update the state, but we won't
                            // vote in this case.
                            error!(
                                "Proposal's parent missing from storage with commitment: {:?}, proposal view {:?}",
                                justify_qc.leaf_commitment(),
                                proposal.data.view_number,
                            );

                            if invalid {
                                error!("Invalid justify_qc in proposal {:?}", justify_qc.clone());
                                return;
                            }
                            leaf = SequencingLeaf {
                                view_number: view,
                                height: proposal.data.height,
                                justify_qc: justify_qc.clone(),
                                parent_commitment: justify_qc.leaf_commitment(),
                                deltas: Right(proposal.data.block_commitment),
                                rejected: Vec::new(),
                                timestamp: time::OffsetDateTime::now_utc().unix_timestamp_nanos(),
                                proposer_id: sender.to_bytes(),
                            };
                            if !view_leader_key
                                .validate(&proposal.signature, leaf.commit().as_ref())
                            {
                                error!(?proposal.signature, "Could not verify proposal.");
                                return;
                            }

                            let mut consensus = RwLockUpgradableReadGuard::upgrade(consensus).await;
                            consensus.state_map.insert(
                                view,
                                View {
                                    view_inner: ViewInner::Leaf {
                                        leaf: leaf.commit(),
                                    },
                                },
                            );
                            consensus.saved_leaves.insert(leaf.commit(), leaf.clone());
                            drop(consensus);
                            // The valid QC and signature on the proposal is evidence we can go to the next view
                            // even though we can't vote in this round because we missed the last proposal.
                            self.update_view(TYPES::Time::new(*view + 1)).await;
                            return;
                        }

                        // TODO (Keyao) Update consensus state only if all verifications pass.
                        // <https://github.com/EspressoSystems/HotShot/issues/1865>
                        let high_qc = leaf.justify_qc.clone();
                        let mut new_anchor_view = consensus.last_decided_view;
                        let mut new_locked_view = consensus.locked_view;
                        let mut last_view_number_visited = view;
                        let mut new_commit_reached: bool = false;
                        let mut new_decide_reached = false;
                        let mut new_decide_qc = None;
                        let mut leaf_views = Vec::new();
                        let mut included_txns = HashSet::new();
                        if parent.is_some() {
                            let old_anchor_view = consensus.last_decided_view;
                            let parent_view = leaf.justify_qc.view_number;
                            let mut current_chain_length = 0usize;
                            if parent_view + 1 == view {
                                current_chain_length += 1;
                                if let Err(e) = consensus.visit_leaf_ancestors(
                                    parent_view,
                                    Terminator::Exclusive(old_anchor_view),
                                    true,
                                    |leaf| {
                                        if !new_decide_reached {
                                            if last_view_number_visited == leaf.view_number + 1 {
                                                last_view_number_visited = leaf.view_number;
                                                current_chain_length += 1;
                                                if current_chain_length == 2 {
                                                    new_locked_view = leaf.view_number;
                                                    new_commit_reached = true;
                                                    // The next leaf in the chain, if there is one, is decided, so this
                                                    // leaf's justify_qc would become the QC for the decided chain.
                                                    new_decide_qc = Some(leaf.justify_qc.clone());
                                                } else if current_chain_length == 3 {
                                                    new_anchor_view = leaf.view_number;
                                                    new_decide_reached = true;
                                                }
                                            } else {
                                                // nothing more to do here... we don't have a new chain extension
                                                return false;
                                            }
>>>>>>> e86fbc49
                                        }
                                        // starting from the first iteration with a three chain, e.g. right after the else if case nested in the if case above
                                        if new_decide_reached {
                                            let mut leaf = leaf.clone();

                                            // If the full block is available for this leaf, include it in the leaf
                                            // chain that we send to the client.
                                            if let Some(block) =
                                                consensus.saved_blocks.get(leaf.get_deltas_commitment())
                                            {
                                                if let Err(err) = leaf.fill_deltas(block.clone()) {
                                                    error!("unable to fill leaf {} with block {}, block will not be available: {}",
                                                        leaf.commit(), block.commit(), err);
                                                }
                                            }

                                            leaf_views.push(leaf.clone());
                                            match &leaf.deltas {
                                                Left(block) => {
                                                    let txns = block.contained_transactions();
                                                    for txn in txns {
                                                        included_txns.insert(txn);
                                                    }
                                                }
                                                Right(_) => {}
                                            }
                                        }
                                        true
                                    },
                                ) {
                                    error!("publishing view error");
                                    self.output_event_stream.publish(Event {
                                        view_number: view,
                                        event: EventType::Error { error: e.into() },
                                    }).await;
                                }
                            }
<<<<<<< HEAD
                                true
                            },
                        ) {
                            error!("publishing view error");
                            self.output_event_stream.publish(Event {
                                view_number: view,
                                event: EventType::Error { error: e.into() },
                            }).await;
                        }
                }
=======
                        }
>>>>>>> e86fbc49

                let included_txns_set: HashSet<_> = if new_decide_reached {
                    included_txns
                } else {
                    HashSet::new()
                };

                // promote lock here to add proposal to statemap
                let mut consensus = RwLockUpgradableReadGuard::upgrade(consensus).await;
                if high_qc.view_number > consensus.high_qc.view_number {
                    consensus.high_qc = high_qc;
                }
                consensus.state_map.insert(
                    view,
                    View {
                        view_inner: ViewInner::Leaf {
                            leaf: leaf.commit(),
                        },
                    },
                );
                consensus.saved_leaves.insert(leaf.commit(), leaf.clone());
                if new_commit_reached {
                    consensus.locked_view = new_locked_view;
                }
                #[allow(clippy::cast_precision_loss)]
                if new_decide_reached {
                    debug!("about to publish decide");
                    self.event_stream
                        .publish(SequencingHotShotEvent::LeafDecided(leaf_views.clone()))
                        .await;
                    let decide_sent = self.output_event_stream.publish(Event {
                        view_number: consensus.last_decided_view,
                        event: EventType::Decide {
                            leaf_chain: Arc::new(leaf_views),
                            qc: Arc::new(new_decide_qc.unwrap()),
                            block_size: Some(included_txns_set.len().try_into().unwrap()),
                        },
                    });
                    let old_anchor_view = consensus.last_decided_view;
                    consensus
                        .collect_garbage(old_anchor_view, new_anchor_view)
                        .await;
                    consensus.last_decided_view = new_anchor_view;
                    consensus.invalid_qc = 0;

                    // We're only storing the last QC. We could store more but we're realistically only going to retrieve the last one.
                    if let Err(e) = self.api.store_leaf(old_anchor_view, leaf).await {
                        error!("Could not insert new anchor into the storage API: {:?}", e);
                    }

<<<<<<< HEAD
                    debug!("Sending Decide for view {:?}", consensus.last_decided_view);
                    debug!("Decided txns len {:?}", included_txns_set.len());
                    decide_sent.await;
                }
=======
                        let new_view = self.current_proposal.clone().unwrap().view_number + 1;
                        // In future we can use the mempool model where we fetch the proposal if we don't have it, instead of having to wait for it here
                        // This is for the case where we form a QC but have not yet seen the previous proposal ourselves
                        let should_propose = self.quorum_exchange.is_leader(new_view)
                            && consensus.high_qc.view_number
                                == self.current_proposal.clone().unwrap().view_number;
                        // todo get rid of this clone
                        let qc = consensus.high_qc.clone();

                        drop(consensus);
                        if should_propose {
                            debug!(
                                "Attempting to publish proposal before voting; now in view: {}",
                                *new_view
                            );
                            self.publish_proposal_if_able(qc.clone(), qc.view_number + 1)
                                .await;
                        }
                        if !self.vote_if_able().await {
                            // TOOD ED This means we publish the proposal without updating our own view, which doesn't seem right
                            return;
                        }
>>>>>>> e86fbc49

                let new_view = self.current_proposal.clone().unwrap().view_number + 1;
                // In future we can use the mempool model where we fetch the proposal if we don't have it, instead of having to wait for it here
                // This is for the case where we form a QC but have not yet seen the previous proposal ourselves
                let should_propose = self.quorum_exchange.is_leader(new_view)
                    && consensus.high_qc.view_number
                        == self.current_proposal.clone().unwrap().view_number;
                // todo get rid of this clone
                let qc = consensus.high_qc.clone();

<<<<<<< HEAD
                drop(consensus);
                if should_propose {
                    debug!(
                        "Attempting to publish proposal after voting; now in view: {}",
                        *new_view
                    );
                    self.publish_proposal_if_able(qc.clone(), qc.view_number + 1, None)
                        .await;
                }
                if !self.vote_if_able().await {
                    return;
                }
                self.current_proposal = None;

                for v in (*self.cur_view)..=(*view) {
                    let time = TYPES::Time::new(v);
                    self.certs.remove(&time);
=======
                        // Update current view and publish a view change event so other tasks also update
                        self.update_view(new_view).await;
                    }
>>>>>>> e86fbc49
                }
            }
            SequencingHotShotEvent::QuorumVoteRecv(vote) => {
                debug!("Received quroum vote: {:?}", vote.get_view());

                if !self.quorum_exchange.is_leader(vote.get_view() + 1) {
                    error!(
                        "We are not the leader for view {} are we the leader for view + 1? {}",
                        *vote.get_view() + 1,
                        self.quorum_exchange.is_leader(vote.get_view() + 2)
                    );
                    return;
                }

                match vote.clone() {
                    QuorumVote::Yes(vote_internal) => {
                        let handle_event = HandleEvent(Arc::new(move |event, state| {
                            async move { vote_handle(state, event).await }.boxed()
                        }));
                        let collection_view = if let Some((collection_view, collection_task, _)) =
                            &self.vote_collector
                        {
                            if vote_internal.current_view > *collection_view {
                                // ED I think we'd want to let that task timeout to avoid a griefing vector
                                self.registry.shutdown_task(*collection_task).await;
                            }
                            *collection_view
                        } else {
                            TYPES::Time::new(0)
                        };

                        // Todo check if we are the leader
                        let new_accumulator = QuorumVoteAccumulator {
                            total_vote_outcomes: HashMap::new(),
                            yes_vote_outcomes: HashMap::new(),
                            no_vote_outcomes: HashMap::new(),

                            success_threshold: self.quorum_exchange.success_threshold(),
                            failure_threshold: self.quorum_exchange.failure_threshold(),

                            sig_lists: Vec::new(),
                            signers: bitvec![0; self.quorum_exchange.total_nodes()],
                            phantom: PhantomData,
                        };

                        let accumulator = self.quorum_exchange.accumulate_vote(
                            new_accumulator,
                            &vote,
                            &vote_internal.clone().leaf_commitment,
                        );

                        // TODO Create default functions for accumulators
                        // https://github.com/EspressoSystems/HotShot/issues/1797
                        let timeout_accumulator = TimeoutVoteAccumulator {
                            da_vote_outcomes: HashMap::new(),
                            success_threshold: self.timeout_exchange.success_threshold(),
                            sig_lists: Vec::new(),
                            signers: bitvec![0; self.timeout_exchange.total_nodes()],
                            phantom: PhantomData,
                        };

                        if vote_internal.current_view > collection_view {
                            let state = VoteCollectionTaskState {
                                quorum_exchange: self.quorum_exchange.clone(),
                                timeout_exchange: self.timeout_exchange.clone(),
                                accumulator,
                                timeout_accumulator: either::Left(timeout_accumulator),
                                cur_view: vote_internal.current_view,
                                event_stream: self.event_stream.clone(),
                                id: self.id,
                            };
                            let name = "Quorum Vote Collection";
                            let filter = FilterEvent(Arc::new(|event| {
                                matches!(
                                    event,
                                    SequencingHotShotEvent::QuorumVoteRecv(_)
                                        | SequencingHotShotEvent::TimeoutVoteRecv(_)
                                )
                            }));

                            let builder =
                                TaskBuilder::<VoteCollectionTypes<TYPES, I>>::new(name.to_string())
                                    .register_event_stream(self.event_stream.clone(), filter)
                                    .await
                                    .register_registry(&mut self.registry.clone())
                                    .await
                                    .register_state(state)
                                    .register_event_handler(handle_event);
                            let id = builder.get_task_id().unwrap();
                            let stream_id = builder.get_stream_id().unwrap();

                            self.vote_collector = Some((vote_internal.current_view, id, stream_id));

                            let _task = async_spawn(async move {
                                VoteCollectionTypes::build(builder).launch().await;
                            });
                            debug!(
                                "Starting vote handle for view {:?}",
                                vote_internal.current_view
                            );
                        } else if let Some((_, _, stream_id)) = self.vote_collector {
                            self.event_stream
                                .direct_message(
                                    stream_id,
                                    SequencingHotShotEvent::QuorumVoteRecv(QuorumVote::Yes(
                                        vote_internal,
                                    )),
                                )
                                .await;
                        }
                    }
                    QuorumVote::No(_) => {
                        error!("The next leader has received an unexpected vote!");
                    }
                }
            }
            SequencingHotShotEvent::TimeoutVoteRecv(vote) => {
                if !self.timeout_exchange.is_leader(vote.get_view() + 1) {
                    error!(
                        "We are not the leader for view {} are we the leader for view + 1? {}",
                        *vote.get_view() + 1,
                        self.timeout_exchange.is_leader(vote.get_view() + 2)
                    );
                    return;
                }

                let handle_event = HandleEvent(Arc::new(move |event, state| {
                    async move { vote_handle(state, event).await }.boxed()
                }));
                let collection_view =
                    if let Some((collection_view, collection_task, _)) = &self.vote_collector {
                        if vote.get_view() > *collection_view {
                            // ED I think we'd want to let that task timeout to avoid a griefing vector
                            self.registry.shutdown_task(*collection_task).await;
                        }
                        *collection_view
                    } else {
                        TYPES::Time::new(0)
                    };

                //         // Todo check if we are the leader
                let new_accumulator = TimeoutVoteAccumulator {
                    da_vote_outcomes: HashMap::new(),

                    success_threshold: self.timeout_exchange.success_threshold(),

                    sig_lists: Vec::new(),
                    signers: bitvec![0; self.timeout_exchange.total_nodes()],
                    phantom: PhantomData,
                };

                let timeout_accumulator = self.timeout_exchange.accumulate_vote(
                    new_accumulator,
                    &vote,
                    &vote.get_view().commit(),
                );

                let quorum_accumulator = QuorumVoteAccumulator {
                    total_vote_outcomes: HashMap::new(),
                    yes_vote_outcomes: HashMap::new(),
                    no_vote_outcomes: HashMap::new(),

                    success_threshold: self.quorum_exchange.success_threshold(),
                    failure_threshold: self.quorum_exchange.failure_threshold(),

                    sig_lists: Vec::new(),
                    signers: bitvec![0; self.quorum_exchange.total_nodes()],
                    phantom: PhantomData,
                };

                // self.timeout_accumulator = accumulator;

                if vote.get_view() > collection_view {
                    let state = VoteCollectionTaskState {
                        quorum_exchange: self.quorum_exchange.clone(),
                        timeout_exchange: self.timeout_exchange.clone(),
                        accumulator: either::Left(quorum_accumulator),
                        timeout_accumulator,
                        cur_view: vote.get_view(),
                        event_stream: self.event_stream.clone(),
                        id: self.id,
                    };
                    let name = "Quorum Vote Collection";
                    let filter = FilterEvent(Arc::new(|event| {
                        matches!(
                            event,
                            SequencingHotShotEvent::QuorumVoteRecv(_)
                                | SequencingHotShotEvent::TimeoutVoteRecv(_)
                        )
                    }));

                    let builder =
                        TaskBuilder::<VoteCollectionTypes<TYPES, I>>::new(name.to_string())
                            .register_event_stream(self.event_stream.clone(), filter)
                            .await
                            .register_registry(&mut self.registry.clone())
                            .await
                            .register_state(state)
                            .register_event_handler(handle_event);
                    let id = builder.get_task_id().unwrap();
                    let stream_id = builder.get_stream_id().unwrap();

                    self.vote_collector = Some((vote.get_view(), id, stream_id));

                    let _task = async_spawn(async move {
                        VoteCollectionTypes::build(builder).launch().await;
                    });
                    debug!("Starting vote handle for view {:?}", vote.get_view());
                } else if let Some((_, _, stream_id)) = self.vote_collector {
                    self.event_stream
                        .direct_message(stream_id, SequencingHotShotEvent::TimeoutVoteRecv(vote))
                        .await;
                }
            }
            SequencingHotShotEvent::QCFormed(cert) => {
                debug!("QC Formed event happened!");

                if let either::Right(qc) = cert.clone() {
                    debug!(
                        "Attempting to publish proposal after forming a TC for view {}",
                        *qc.view_number
                    );

                    let view = qc.view_number + 1;

                    if self
                        .publish_proposal_if_able(
                            self.consensus.read().await.high_qc.clone(),
                            view,
                            Some(qc.clone()),
                        )
                        .await
                    {
                    } else {
                        warn!("Wasn't able to publish proposal");
                    }
                }
                if let either::Left(qc) = cert {
                    let mut consensus = self.consensus.write().await;
                    consensus.high_qc = qc.clone();

                    drop(consensus);
                    debug!(
                        "Attempting to publish proposal after forming a QC for view {}",
                        *qc.view_number
                    );

                    if self
                        .publish_proposal_if_able(qc.clone(), qc.view_number + 1, None)
                        .await
                    {
                        warn!("Wasn't able to publish proposal");
                    }
                }
            }
            SequencingHotShotEvent::DACRecv(cert) => {
                debug!("DAC Recved for view ! {}", *cert.view_number);

                let view = cert.view_number;
                self.certs.insert(view, cert);

                if self.vote_if_able().await {
                    self.current_proposal = None;
                }
            }
            SequencingHotShotEvent::VidCertRecv(cert) => {
                debug!("VID cert received for view ! {}", *cert.view_number);

                let view = cert.view_number;
                self.certs.insert(view, cert); // TODO new cert type for VID https://github.com/EspressoSystems/HotShot/issues/1701

                // TODO Make sure we aren't voting for an arbitrarily old round for no reason
                if self.vote_if_able().await {
                    self.current_proposal = None;
                }
            }
            SequencingHotShotEvent::ViewChange(new_view) => {
                debug!("View Change event for view {}", *new_view);

                let old_view_number = self.cur_view;

                // update the view in state to the one in the message
                // Publish a view change event to the application
                if !self.update_view(new_view).await {
                    debug!("view not updated");
                    return;
                }

                self.output_event_stream
                    .publish(Event {
                        view_number: old_view_number,
                        event: EventType::ViewFinished {
                            view_number: old_view_number,
                        },
                    })
                    .await;
            }
            SequencingHotShotEvent::Timeout(view) => {
                // NOTE: We may optionally have the timeout task listen for view change events
                if self.cur_view > view {
                    return;
                }
                let vote_token = self.timeout_exchange.make_vote_token(view);

                match vote_token {
                    Err(e) => {
                        error!("Failed to generate vote token for {:?} {:?}", view, e);
                    }
                    Ok(None) => {
                        debug!("We were not chosen for consensus committee on {:?}", view);
                    }
                    Ok(Some(vote_token)) => {
                        let message = self
                            .timeout_exchange
                            .create_timeout_message::<I>(view, vote_token);

                        debug!("Sending timeout vote for view {}", *view);
                        if let GeneralConsensusMessage::TimeoutVote(vote) = message {
                            self.event_stream
                                .publish(SequencingHotShotEvent::TimeoutVoteSend(vote))
                                .await;
                        }
                    }
                }
                debug!(
                    "We did not receive evidence for view {} in time, sending timeout vote for that view!",
                    *view
                );
            }
            SequencingHotShotEvent::SendDABlockData(block) => {
<<<<<<< HEAD
                self.block = block;
=======
                // ED TODO Should make sure this is actually the most recent block
                // ED Should make this a map to view
                self.block = Some(block);
>>>>>>> e86fbc49
            }
            _ => {}
        }
    }

    /// Sends a proposal if possible from the high qc we have
    pub async fn publish_proposal_if_able(
        &mut self,
        _qc: QuorumCertificate<TYPES, Commitment<I::Leaf>>,
        view: TYPES::Time,
        timeout_certificate: Option<TimeoutCertificate<TYPES>>,
    ) -> bool {
        if !self.quorum_exchange.is_leader(view) {
            error!(
                "Somehow we formed a QC but are not the leader for the next view {:?}",
                view
            );
            return false;
        }

        let consensus = self.consensus.read().await;
        let parent_view_number = &consensus.high_qc.view_number();
        let mut reached_decided = false;

        let Some(parent_view) = consensus.state_map.get(parent_view_number) else {
            // This should have been added by the replica?
            error!("Couldn't find parent view in state map, waiting for replica to see proposal\n parent view number: {}", **parent_view_number);
            return false;
        };
        // Leaf hash in view inner does not match high qc hash - Why?
        let Some(leaf_commitment) = parent_view.get_leaf_commitment() else {
            error!(
                ?parent_view_number,
                ?parent_view,
                "Parent of high QC points to a view without a proposal"
            );
            return false;
        };
        if leaf_commitment != consensus.high_qc.leaf_commitment() {
            debug!(
                "They don't equal: {:?}   {:?}",
                leaf_commitment,
                consensus.high_qc.leaf_commitment()
            );
        }
        let Some(leaf) = consensus.saved_leaves.get(&leaf_commitment) else {
            error!("Failed to find high QC of parent.");
            return false;
        };
        if leaf.view_number == consensus.last_decided_view {
            reached_decided = true;
        }

        let parent_leaf = leaf.clone();

        let original_parent_hash = parent_leaf.commit();

        let mut next_parent_hash = original_parent_hash;

        // Walk back until we find a decide
        if !reached_decided {
            debug!("not reached decide fro view {:?}", self.cur_view);
            while let Some(next_parent_leaf) = consensus.saved_leaves.get(&next_parent_hash) {
                if next_parent_leaf.view_number <= consensus.last_decided_view {
                    break;
                }
                next_parent_hash = next_parent_leaf.parent_commitment;
            }
            debug!("updated saved leaves");
            // TODO do some sort of sanity check on the view number that it matches decided
        }

<<<<<<< HEAD
        let block_commitment = self.block.commit();
        if block_commitment == TYPES::BlockType::new().commit() {
            debug!("BlockPayload is generic block! {:?}", self.cur_view);
        }

        let leaf = SequencingLeaf {
            view_number: view,
            height: parent_leaf.height + 1,
            justify_qc: consensus.high_qc.clone(),
            parent_commitment: parent_leaf.commit(),
            // Use the block commitment rather than the block, so that the replica can construct
            // the same leaf with the commitment.
            deltas: Right(block_commitment),
            rejected: vec![],
            timestamp: time::OffsetDateTime::now_utc().unix_timestamp_nanos(),
            proposer_id: self.api.public_key().to_bytes(),
        };

        let signature = self
            .quorum_exchange
            .sign_validating_or_commitment_proposal::<I>(&leaf.commit());
        // TODO: DA cert is sent as part of the proposal here, we should split this out so we don't have to wait for it.
        let proposal = QuorumProposal {
            block_commitment,
            view_number: leaf.view_number,
            height: leaf.height,
            justify_qc: consensus.high_qc.clone(),
            timeout_certificate: timeout_certificate.or_else(|| None),
            proposer_id: leaf.proposer_id,
            dac: None,
        };

        let message = Proposal {
            data: proposal,
            signature,
        };
        debug!(
            "Sending proposal for view {:?} \n {:?}",
            leaf.view_number, ""
        );

        self.event_stream
            .publish(SequencingHotShotEvent::QuorumProposalSend(
                message,
                self.quorum_exchange.public_key().clone(),
            ))
            .await;
        true
=======
        // let block_commitment = Some(self.block.commit());
        if let Some(block) = &self.block {
            let block_commitment = block.commit();

            let leaf = SequencingLeaf {
                view_number: view,
                height: parent_leaf.height + 1,
                justify_qc: consensus.high_qc.clone(),
                parent_commitment: parent_leaf.commit(),
                // Use the block commitment rather than the block, so that the replica can construct
                // the same leaf with the commitment.
                deltas: Right(block_commitment),
                rejected: vec![],
                timestamp: time::OffsetDateTime::now_utc().unix_timestamp_nanos(),
                proposer_id: self.api.public_key().to_bytes(),
            };

            let signature = self
                .quorum_exchange
                .sign_validating_or_commitment_proposal::<I>(&leaf.commit());
            // TODO: DA cert is sent as part of the proposal here, we should split this out so we don't have to wait for it.
            let proposal = QuorumProposal {
                block_commitment,
                view_number: leaf.view_number,
                height: leaf.height,
                justify_qc: consensus.high_qc.clone(),
                // TODO ED Update this to be the actual TC if there is one
                timeout_certificate: None,
                proposer_id: leaf.proposer_id,
                dac: None,
            };

            let message = Proposal {
                data: proposal,
                signature,
            };
            debug!("Sending proposal for view {:?} \n {:?}", self.cur_view, "");

            self.event_stream
                .publish(SequencingHotShotEvent::QuorumProposalSend(
                    message,
                    self.quorum_exchange.public_key().clone(),
                ))
                .await;
            self.block = None;
            return true;
        }
        false
>>>>>>> e86fbc49
    }
}

impl<
        TYPES: NodeType,
        I: NodeImplementation<
            TYPES,
            Leaf = SequencingLeaf<TYPES>,
            ConsensusMessage = SequencingMessage<TYPES, I>,
        >,
        A: SequencingConsensusApi<TYPES, SequencingLeaf<TYPES>, I>,
    > TS for SequencingConsensusTaskState<TYPES, I, A>
where
    SequencingQuorumEx<TYPES, I>: ConsensusExchange<
        TYPES,
        Message<TYPES, I>,
        Proposal = QuorumProposal<TYPES, SequencingLeaf<TYPES>>,
        Certificate = QuorumCertificate<TYPES, Commitment<SequencingLeaf<TYPES>>>,
        Commitment = Commitment<SequencingLeaf<TYPES>>,
    >,
    CommitteeEx<TYPES, I>: ConsensusExchange<
        TYPES,
        Message<TYPES, I>,
        Certificate = DACertificate<TYPES>,
        Commitment = Commitment<TYPES::BlockType>,
    >,
    SequencingTimeoutEx<TYPES, I>: ConsensusExchange<
        TYPES,
        Message<TYPES, I>,
        Proposal = QuorumProposal<TYPES, SequencingLeaf<TYPES>>,
        Certificate = TimeoutCertificate<TYPES>,
        Commitment = TYPES::Time,
    >,
{
}

/// Type allias for consensus' vote collection task
pub type VoteCollectionTypes<TYPES, I> = HSTWithEvent<
    ConsensusTaskError,
    SequencingHotShotEvent<TYPES, I>,
    ChannelStream<SequencingHotShotEvent<TYPES, I>>,
    VoteCollectionTaskState<TYPES, I>,
>;

/// Type alias for Consensus task
pub type ConsensusTaskTypes<TYPES, I, A> = HSTWithEvent<
    ConsensusTaskError,
    SequencingHotShotEvent<TYPES, I>,
    ChannelStream<SequencingHotShotEvent<TYPES, I>>,
    SequencingConsensusTaskState<TYPES, I, A>,
>;

/// Event handle for consensus
pub async fn sequencing_consensus_handle<
    TYPES: NodeType,
    I: NodeImplementation<
        TYPES,
        Leaf = SequencingLeaf<TYPES>,
        ConsensusMessage = SequencingMessage<TYPES, I>,
    >,
    A: SequencingConsensusApi<TYPES, SequencingLeaf<TYPES>, I> + 'static,
>(
    event: SequencingHotShotEvent<TYPES, I>,
    mut state: SequencingConsensusTaskState<TYPES, I, A>,
) -> (
    std::option::Option<HotShotTaskCompleted>,
    SequencingConsensusTaskState<TYPES, I, A>,
)
where
    SequencingQuorumEx<TYPES, I>: ConsensusExchange<
        TYPES,
        Message<TYPES, I>,
        Proposal = QuorumProposal<TYPES, SequencingLeaf<TYPES>>,
        Certificate = QuorumCertificate<TYPES, Commitment<SequencingLeaf<TYPES>>>,
        Commitment = Commitment<SequencingLeaf<TYPES>>,
    >,
    CommitteeEx<TYPES, I>: ConsensusExchange<
        TYPES,
        Message<TYPES, I>,
        Certificate = DACertificate<TYPES>,
        Commitment = Commitment<TYPES::BlockType>,
    >,
    SequencingTimeoutEx<TYPES, I>: ConsensusExchange<
        TYPES,
        Message<TYPES, I>,
        Proposal = QuorumProposal<TYPES, SequencingLeaf<TYPES>>,
        Certificate = TimeoutCertificate<TYPES>,
        Commitment = TYPES::Time,
    >,
{
    if let SequencingHotShotEvent::Shutdown = event {
        (Some(HotShotTaskCompleted::ShutDown), state)
    } else {
        state.handle_event(event).await;
        (None, state)
    }
}

/// Filter for consensus, returns true for event types the consensus task subscribes to.
pub fn consensus_event_filter<TYPES: NodeType, I: NodeImplementation<TYPES>>(
    event: &SequencingHotShotEvent<TYPES, I>,
) -> bool {
    matches!(
        event,
        SequencingHotShotEvent::QuorumProposalRecv(_, _)
            | SequencingHotShotEvent::QuorumVoteRecv(_)
            | SequencingHotShotEvent::QCFormed(_)
            | SequencingHotShotEvent::DACRecv(_)
            | SequencingHotShotEvent::VidCertRecv(_)
            | SequencingHotShotEvent::ViewChange(_)
            | SequencingHotShotEvent::SendDABlockData(_)
            | SequencingHotShotEvent::Timeout(_)
            | SequencingHotShotEvent::TimeoutVoteRecv(_)
            | SequencingHotShotEvent::Shutdown,
    )
}<|MERGE_RESOLUTION|>--- conflicted
+++ resolved
@@ -81,8 +81,9 @@
         Message<TYPES, I>,
         Proposal = QuorumProposal<TYPES, SequencingLeaf<TYPES>>,
         Certificate = TimeoutCertificate<TYPES>,
-        Commitment = TYPES::Time,
-    >,
+        Commitment = Commitment<TYPES::Time>,
+    >,
+
 {
     /// The global task registry
     pub registry: GlobalRegistry,
@@ -159,7 +160,7 @@
         Message<TYPES, I>,
         Proposal = QuorumProposal<TYPES, SequencingLeaf<TYPES>>,
         Certificate = TimeoutCertificate<TYPES>,
-        Commitment = TYPES::Time,
+        Commitment = Commitment<TYPES::Time>,
     >,
 {
     /// the quorum exchange
@@ -177,7 +178,7 @@
             Commitment<SequencingLeaf<TYPES>>,
         >>::VoteAccumulator,
         QuorumCertificate<TYPES, Commitment<SequencingLeaf<TYPES>>>,
-    >,
+    >, 
 
     /// Accumulator for votes
     #[allow(clippy::type_complexity)]
@@ -213,8 +214,9 @@
         Message<TYPES, I>,
         Proposal = QuorumProposal<TYPES, SequencingLeaf<TYPES>>,
         Certificate = TimeoutCertificate<TYPES>,
-        Commitment = TYPES::Time,
-    >,
+        Commitment = Commitment<TYPES::Time>,
+    >,
+
 {
 }
 
@@ -240,8 +242,9 @@
         Message<TYPES, I>,
         Proposal = QuorumProposal<TYPES, SequencingLeaf<TYPES>>,
         Certificate = TimeoutCertificate<TYPES>,
-        Commitment = TYPES::Time,
-    >,
+        Commitment = Commitment<TYPES::Time>,
+    >,
+
 {
     match event {
         SequencingHotShotEvent::QuorumVoteRecv(vote) => match vote.clone() {
@@ -382,7 +385,7 @@
         Message<TYPES, I>,
         Proposal = QuorumProposal<TYPES, SequencingLeaf<TYPES>>,
         Certificate = TimeoutCertificate<TYPES>,
-        Commitment = TYPES::Time,
+        Commitment = Commitment<TYPES::Time>,
     >,
 {
     #[instrument(skip_all, fields(id = self.id, view = *self.cur_view), name = "Consensus genesis leaf", level = "error")]
@@ -685,32 +688,26 @@
                         return;
                     }
 
+                    // TODO ED Do we need to check that the commit in the cert is in fact a commit to the correct view?  I think we do. 
                     if !self
                         .timeout_exchange
-                        .is_valid_cert(&timeout_cert.clone(), timeout_cert.view_number.commit())
+                        .is_valid_cert(&timeout_cert.clone())
                     {
                         warn!("Timeout certificate for view {} was invalid", *view);
                         return;
                     }
-<<<<<<< HEAD
-                }
-=======
-                    Ok(Some(vote_token)) => {
-                        debug!("We were chosen for consensus committee on {:?}", view);
-                        let consensus = self.consensus.upgradable_read().await;
->>>>>>> e86fbc49
+                }
 
                 let justify_qc = proposal.data.justify_qc.clone();
 
                 if !self
                     .quorum_exchange
-                    .is_valid_cert(&justify_qc, justify_qc.leaf_commitment)
+                    .is_valid_cert(&justify_qc)
                 {
                     error!("Invalid justify_qc in proposal for view {}", *view);
                     return;
                 }
 
-<<<<<<< HEAD
                 // NOTE: We could update our view with a valid TC but invalid QC, but that is not what we do here
                 self.update_view(view).await;
 
@@ -835,224 +832,6 @@
                                 if new_decide_reached {
                                     let mut leaf = leaf.clone();
 
-                                    // If the full block is available for this leaf, include it in the leaf
-                                    // chain that we send to the client.
-                                    if let Some(block) =
-                                        consensus.saved_blocks.get(leaf.get_deltas_commitment())
-                                    {
-                                        if let Err(err) = leaf.fill_deltas(block.clone()) {
-                                            error!("unable to fill leaf {} with block {}, block will not be available: {}",
-                                                leaf.commit(), block.commit(), err);
-=======
-                        // Validate the `justify_qc`.
-                        let justify_qc_commitment = justify_qc.commit();
-                        let invalid = !self.quorum_exchange.is_valid_cert(&justify_qc);
-                        let leaf;
-
-                        // Justify qc's leaf commitment is not the same as the parent's leaf commitment, but it should be (in this case)
-                        if let Some(parent) = parent.clone() {
-                            let message;
-                            leaf = SequencingLeaf {
-                                view_number: view,
-                                height: proposal.data.height,
-                                justify_qc: justify_qc.clone(),
-                                parent_commitment: parent.commit(),
-                                deltas: Right(proposal.data.block_commitment),
-                                rejected: Vec::new(),
-                                timestamp: time::OffsetDateTime::now_utc().unix_timestamp_nanos(),
-                                proposer_id: sender.to_bytes(),
-                            };
-                            let parent_commitment = parent.commit();
-                            let leaf_commitment = leaf.commit();
-
-                            if invalid {
-                                error!("Invalid justify_qc in proposal! parent commitment is {:?} justify qc is {:?}", parent_commitment, justify_qc.clone());
-
-                                message = self.quorum_exchange.create_no_message::<I>(
-                                    justify_qc_commitment,
-                                    leaf_commitment,
-                                    view,
-                                    vote_token,
-                                );
-                            }
-                            // Validate the leaf commitment for non-genesis QC.
-                            else if !justify_qc.is_genesis()
-                                && justify_qc.leaf_commitment() != parent_commitment
-                            {
-                                error!("Leaf commitment does not equal parent commitment");
-                                message = self.quorum_exchange.create_no_message::<I>(
-                                    justify_qc_commitment,
-                                    leaf_commitment,
-                                    view,
-                                    vote_token,
-                                );
-                            }
-                            // Validate the `height`.
-                            else if leaf.height != parent.height + 1 {
-                                error!(
-                                    "Incorrect height in proposal (expected {}, got {})",
-                                    parent.height + 1,
-                                    leaf.height
-                                );
-                                message = self.quorum_exchange.create_no_message(
-                                    justify_qc_commitment,
-                                    leaf_commitment,
-                                    view,
-                                    vote_token,
-                                );
-                            }
-                            // Validate the signature.
-                            else if !view_leader_key
-                                .validate(&proposal.signature, leaf_commitment.as_ref())
-                            {
-                                error!(?proposal.signature, "Could not verify proposal.");
-                                message = self.quorum_exchange.create_no_message(
-                                    justify_qc_commitment,
-                                    leaf_commitment,
-                                    view,
-                                    vote_token,
-                                );
-                            }
-                            // Create a positive vote if either liveness or safety check
-                            // passes.
-                            // Liveness check.
-                            else {
-                                let liveness_check = justify_qc.view_number > consensus.locked_view;
-
-                                // Safety check.
-                                // Check if proposal extends from the locked leaf.
-                                let outcome = consensus.visit_leaf_ancestors(
-                                    justify_qc.view_number,
-                                    Terminator::Inclusive(consensus.locked_view),
-                                    false,
-                                    |leaf| {
-                                        // if leaf view no == locked view no then we're done, report success by
-                                        // returning true
-                                        leaf.view_number != consensus.locked_view
-                                    },
-                                );
-                                let safety_check = outcome.is_ok();
-                                if let Err(e) = outcome {
-                                    self.api.send_view_error(view, Arc::new(e)).await;
-                                }
-
-                                // Skip if both saftey and liveness checks fail.
-                                if !safety_check && !liveness_check {
-                                    error!("Failed safety check and liveness check");
-                                    message = self.quorum_exchange.create_no_message(
-                                        justify_qc_commitment,
-                                        leaf_commitment,
-                                        view,
-                                        vote_token,
-                                    );
-                                }
-                                // Generate a message with yes vote.
-                                else {
-                                    message = self.quorum_exchange.create_yes_message(
-                                        justify_qc_commitment,
-                                        leaf_commitment,
-                                        view,
-                                        vote_token,
-                                    );
-                                }
-                            }
-
-                            if let GeneralConsensusMessage::Vote(vote) = message {
-                                debug!("Sending vote to next leader {:?}", vote);
-                            };
-                        } else {
-                            // Allow missing parent so we can update the state, but we won't
-                            // vote in this case.
-                            error!(
-                                "Proposal's parent missing from storage with commitment: {:?}, proposal view {:?}",
-                                justify_qc.leaf_commitment(),
-                                proposal.data.view_number,
-                            );
-
-                            if invalid {
-                                error!("Invalid justify_qc in proposal {:?}", justify_qc.clone());
-                                return;
-                            }
-                            leaf = SequencingLeaf {
-                                view_number: view,
-                                height: proposal.data.height,
-                                justify_qc: justify_qc.clone(),
-                                parent_commitment: justify_qc.leaf_commitment(),
-                                deltas: Right(proposal.data.block_commitment),
-                                rejected: Vec::new(),
-                                timestamp: time::OffsetDateTime::now_utc().unix_timestamp_nanos(),
-                                proposer_id: sender.to_bytes(),
-                            };
-                            if !view_leader_key
-                                .validate(&proposal.signature, leaf.commit().as_ref())
-                            {
-                                error!(?proposal.signature, "Could not verify proposal.");
-                                return;
-                            }
-
-                            let mut consensus = RwLockUpgradableReadGuard::upgrade(consensus).await;
-                            consensus.state_map.insert(
-                                view,
-                                View {
-                                    view_inner: ViewInner::Leaf {
-                                        leaf: leaf.commit(),
-                                    },
-                                },
-                            );
-                            consensus.saved_leaves.insert(leaf.commit(), leaf.clone());
-                            drop(consensus);
-                            // The valid QC and signature on the proposal is evidence we can go to the next view
-                            // even though we can't vote in this round because we missed the last proposal.
-                            self.update_view(TYPES::Time::new(*view + 1)).await;
-                            return;
-                        }
-
-                        // TODO (Keyao) Update consensus state only if all verifications pass.
-                        // <https://github.com/EspressoSystems/HotShot/issues/1865>
-                        let high_qc = leaf.justify_qc.clone();
-                        let mut new_anchor_view = consensus.last_decided_view;
-                        let mut new_locked_view = consensus.locked_view;
-                        let mut last_view_number_visited = view;
-                        let mut new_commit_reached: bool = false;
-                        let mut new_decide_reached = false;
-                        let mut new_decide_qc = None;
-                        let mut leaf_views = Vec::new();
-                        let mut included_txns = HashSet::new();
-                        if parent.is_some() {
-                            let old_anchor_view = consensus.last_decided_view;
-                            let parent_view = leaf.justify_qc.view_number;
-                            let mut current_chain_length = 0usize;
-                            if parent_view + 1 == view {
-                                current_chain_length += 1;
-                                if let Err(e) = consensus.visit_leaf_ancestors(
-                                    parent_view,
-                                    Terminator::Exclusive(old_anchor_view),
-                                    true,
-                                    |leaf| {
-                                        if !new_decide_reached {
-                                            if last_view_number_visited == leaf.view_number + 1 {
-                                                last_view_number_visited = leaf.view_number;
-                                                current_chain_length += 1;
-                                                if current_chain_length == 2 {
-                                                    new_locked_view = leaf.view_number;
-                                                    new_commit_reached = true;
-                                                    // The next leaf in the chain, if there is one, is decided, so this
-                                                    // leaf's justify_qc would become the QC for the decided chain.
-                                                    new_decide_qc = Some(leaf.justify_qc.clone());
-                                                } else if current_chain_length == 3 {
-                                                    new_anchor_view = leaf.view_number;
-                                                    new_decide_reached = true;
-                                                }
-                                            } else {
-                                                // nothing more to do here... we don't have a new chain extension
-                                                return false;
-                                            }
->>>>>>> e86fbc49
-                                        }
-                                        // starting from the first iteration with a three chain, e.g. right after the else if case nested in the if case above
-                                        if new_decide_reached {
-                                            let mut leaf = leaf.clone();
-
                                             // If the full block is available for this leaf, include it in the leaf
                                             // chain that we send to the client.
                                             if let Some(block) =
@@ -1064,28 +843,17 @@
                                                 }
                                             }
 
-                                            leaf_views.push(leaf.clone());
-                                            match &leaf.deltas {
-                                                Left(block) => {
-                                                    let txns = block.contained_transactions();
-                                                    for txn in txns {
-                                                        included_txns.insert(txn);
-                                                    }
-                                                }
-                                                Right(_) => {}
+                                    leaf_views.push(leaf.clone());
+                                    match &leaf.deltas {
+                                        Left(block) => {
+                                            let txns = block.contained_transactions();
+                                            for txn in txns {
+                                                included_txns.insert(txn);
                                             }
                                         }
-                                        true
-                                    },
-                                ) {
-                                    error!("publishing view error");
-                                    self.output_event_stream.publish(Event {
-                                        view_number: view,
-                                        event: EventType::Error { error: e.into() },
-                                    }).await;
+                                        Right(_) => {}
                                 }
                             }
-<<<<<<< HEAD
                                 true
                             },
                         ) {
@@ -1096,9 +864,6 @@
                             }).await;
                         }
                 }
-=======
-                        }
->>>>>>> e86fbc49
 
                 let included_txns_set: HashSet<_> = if new_decide_reached {
                     included_txns
@@ -1149,35 +914,10 @@
                         error!("Could not insert new anchor into the storage API: {:?}", e);
                     }
 
-<<<<<<< HEAD
                     debug!("Sending Decide for view {:?}", consensus.last_decided_view);
                     debug!("Decided txns len {:?}", included_txns_set.len());
                     decide_sent.await;
                 }
-=======
-                        let new_view = self.current_proposal.clone().unwrap().view_number + 1;
-                        // In future we can use the mempool model where we fetch the proposal if we don't have it, instead of having to wait for it here
-                        // This is for the case where we form a QC but have not yet seen the previous proposal ourselves
-                        let should_propose = self.quorum_exchange.is_leader(new_view)
-                            && consensus.high_qc.view_number
-                                == self.current_proposal.clone().unwrap().view_number;
-                        // todo get rid of this clone
-                        let qc = consensus.high_qc.clone();
-
-                        drop(consensus);
-                        if should_propose {
-                            debug!(
-                                "Attempting to publish proposal before voting; now in view: {}",
-                                *new_view
-                            );
-                            self.publish_proposal_if_able(qc.clone(), qc.view_number + 1)
-                                .await;
-                        }
-                        if !self.vote_if_able().await {
-                            // TOOD ED This means we publish the proposal without updating our own view, which doesn't seem right
-                            return;
-                        }
->>>>>>> e86fbc49
 
                 let new_view = self.current_proposal.clone().unwrap().view_number + 1;
                 // In future we can use the mempool model where we fetch the proposal if we don't have it, instead of having to wait for it here
@@ -1188,7 +928,6 @@
                 // todo get rid of this clone
                 let qc = consensus.high_qc.clone();
 
-<<<<<<< HEAD
                 drop(consensus);
                 if should_propose {
                     debug!(
@@ -1206,11 +945,6 @@
                 for v in (*self.cur_view)..=(*view) {
                     let time = TYPES::Time::new(v);
                     self.certs.remove(&time);
-=======
-                        // Update current view and publish a view change event so other tasks also update
-                        self.update_view(new_view).await;
-                    }
->>>>>>> e86fbc49
                 }
             }
             SequencingHotShotEvent::QuorumVoteRecv(vote) => {
@@ -1436,9 +1170,11 @@
 
                     let view = qc.view_number + 1;
 
+                    let high_qc = self.consensus.read().await.high_qc.clone();
+
                     if self
                         .publish_proposal_if_able(
-                            self.consensus.read().await.high_qc.clone(),
+                            high_qc,
                             view,
                             Some(qc.clone()),
                         )
@@ -1541,13 +1277,7 @@
                 );
             }
             SequencingHotShotEvent::SendDABlockData(block) => {
-<<<<<<< HEAD
-                self.block = block;
-=======
-                // ED TODO Should make sure this is actually the most recent block
-                // ED Should make this a map to view
                 self.block = Some(block);
->>>>>>> e86fbc49
             }
             _ => {}
         }
@@ -1620,24 +1350,22 @@
             // TODO do some sort of sanity check on the view number that it matches decided
         }
 
-<<<<<<< HEAD
-        let block_commitment = self.block.commit();
-        if block_commitment == TYPES::BlockType::new().commit() {
-            debug!("BlockPayload is generic block! {:?}", self.cur_view);
-        }
-
-        let leaf = SequencingLeaf {
-            view_number: view,
-            height: parent_leaf.height + 1,
-            justify_qc: consensus.high_qc.clone(),
-            parent_commitment: parent_leaf.commit(),
-            // Use the block commitment rather than the block, so that the replica can construct
-            // the same leaf with the commitment.
-            deltas: Right(block_commitment),
-            rejected: vec![],
-            timestamp: time::OffsetDateTime::now_utc().unix_timestamp_nanos(),
-            proposer_id: self.api.public_key().to_bytes(),
-        };
+        // let block_commitment = Some(self.block.commit());
+        if let Some(block) = &self.block {
+            let block_commitment = block.commit();
+
+            let leaf = SequencingLeaf {
+                view_number: view,
+                height: parent_leaf.height + 1,
+                justify_qc: consensus.high_qc.clone(),
+                parent_commitment: parent_leaf.commit(),
+                // Use the block commitment rather than the block, so that the replica can construct
+                // the same leaf with the commitment.
+                deltas: Right(block_commitment),
+                rejected: vec![],
+                timestamp: time::OffsetDateTime::now_utc().unix_timestamp_nanos(),
+                proposer_id: self.api.public_key().to_bytes(),
+            };
 
         let signature = self
             .quorum_exchange
@@ -1662,52 +1390,6 @@
             leaf.view_number, ""
         );
 
-        self.event_stream
-            .publish(SequencingHotShotEvent::QuorumProposalSend(
-                message,
-                self.quorum_exchange.public_key().clone(),
-            ))
-            .await;
-        true
-=======
-        // let block_commitment = Some(self.block.commit());
-        if let Some(block) = &self.block {
-            let block_commitment = block.commit();
-
-            let leaf = SequencingLeaf {
-                view_number: view,
-                height: parent_leaf.height + 1,
-                justify_qc: consensus.high_qc.clone(),
-                parent_commitment: parent_leaf.commit(),
-                // Use the block commitment rather than the block, so that the replica can construct
-                // the same leaf with the commitment.
-                deltas: Right(block_commitment),
-                rejected: vec![],
-                timestamp: time::OffsetDateTime::now_utc().unix_timestamp_nanos(),
-                proposer_id: self.api.public_key().to_bytes(),
-            };
-
-            let signature = self
-                .quorum_exchange
-                .sign_validating_or_commitment_proposal::<I>(&leaf.commit());
-            // TODO: DA cert is sent as part of the proposal here, we should split this out so we don't have to wait for it.
-            let proposal = QuorumProposal {
-                block_commitment,
-                view_number: leaf.view_number,
-                height: leaf.height,
-                justify_qc: consensus.high_qc.clone(),
-                // TODO ED Update this to be the actual TC if there is one
-                timeout_certificate: None,
-                proposer_id: leaf.proposer_id,
-                dac: None,
-            };
-
-            let message = Proposal {
-                data: proposal,
-                signature,
-            };
-            debug!("Sending proposal for view {:?} \n {:?}", self.cur_view, "");
-
             self.event_stream
                 .publish(SequencingHotShotEvent::QuorumProposalSend(
                     message,
@@ -1718,7 +1400,6 @@
             return true;
         }
         false
->>>>>>> e86fbc49
     }
 }
 
@@ -1750,8 +1431,9 @@
         Message<TYPES, I>,
         Proposal = QuorumProposal<TYPES, SequencingLeaf<TYPES>>,
         Certificate = TimeoutCertificate<TYPES>,
-        Commitment = TYPES::Time,
-    >,
+        Commitment = Commitment<TYPES::Time>,
+    >,
+
 {
 }
 
@@ -1806,8 +1488,9 @@
         Message<TYPES, I>,
         Proposal = QuorumProposal<TYPES, SequencingLeaf<TYPES>>,
         Certificate = TimeoutCertificate<TYPES>,
-        Commitment = TYPES::Time,
-    >,
+        Commitment = Commitment<TYPES::Time>,
+    >,
+
 {
     if let SequencingHotShotEvent::Shutdown = event {
         (Some(HotShotTaskCompleted::ShutDown), state)
