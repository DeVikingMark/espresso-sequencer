use std::{collections::VecDeque, num::NonZeroUsize, time::Duration};

use anyhow::Context;
use async_broadcast::{
    broadcast, Receiver as BroadcastReceiver, RecvError, Sender as BroadcastSender, TryRecvError,
};
use async_compatibility_layer::{
    art::{async_sleep, async_spawn},
    channel::{unbounded, UnboundedReceiver, UnboundedSender},
};
use async_std::sync::{Arc, RwLock};
use espresso_types::{
<<<<<<< HEAD
    eth_signature_key::EthKeyPair, v0_3::ChainConfig, FeeAmount, L1Client, NodeState, Payload,
    SeqTypes, SeqVersions, ValidatedState,
=======
    eth_signature_key::EthKeyPair, v0_3::ChainConfig, FeeAmount, L1Client, MockSequencerVersions,
    NodeState, Payload, SeqTypes, SequencerVersions, ValidatedState,
>>>>>>> a9c07679
};
use ethers::{
    core::k256::ecdsa::SigningKey,
    signers::{coins_bip39::English, MnemonicBuilder, Signer as _, Wallet},
    types::{Address, U256},
};
use hotshot::traits::BlockPayload;
use hotshot_builder_api::v0_1::builder::{
    BuildError, Error as BuilderApiError, Options as HotshotBuilderApiOptions,
};
use hotshot_builder_core::{
    builder_state::{
        BuildBlockInfo, BuilderState, BuiltFromProposedBlock, MessageType, ResponseMessage,
    },
    service::{
        run_non_permissioned_standalone_builder_service, GlobalState, ProxyGlobalState,
        ReceivedTransaction,
    },
};
use hotshot_events_service::{
    events::{Error as EventStreamApiError, Options as EventStreamingApiOptions},
    events_source::{EventConsumer, EventsStreamer},
};
use hotshot_types::{
    data::{fake_commitment, Leaf, ViewNumber},
    traits::{
        block_contents::{vid_commitment, GENESIS_VID_NUM_STORAGE_NODES},
        node_implementation::{ConsensusTime, NodeType, Versions},
        EncodeBytes,
    },
    utils::BuilderCommitment,
};
use sequencer::{catchup::StatePeers, L1Params, NetworkParams, SequencerApiVersion};
use surf::http::headers::ACCEPT;
use surf_disco::Client;
use tide_disco::{app, method::ReadState, App, Url};
use vbs::version::{StaticVersionType, Version};

use crate::run_builder_api_service;

#[derive(Clone, Debug)]
pub struct BuilderConfig {
    pub global_state: Arc<RwLock<GlobalState<SeqTypes>>>,
    pub hotshot_events_api_url: Url,
    pub hotshot_builder_apis_url: Url,
}

pub fn build_instance_state<V: Versions>(
    chain_config: ChainConfig,
    l1_params: L1Params,
    state_peers: Vec<Url>,
) -> anyhow::Result<NodeState> {
    let l1_client = L1Client::new(l1_params.url, l1_params.events_max_block_range);
    let instance_state = NodeState::new(
        u64::MAX, // dummy node ID, only used for debugging
        chain_config,
        l1_client,
        Arc::new(StatePeers::<SequencerApiVersion>::from_urls(
            state_peers,
            Default::default(),
        )),
        V::Base::VERSION,
    );
    Ok(instance_state)
}

impl BuilderConfig {
    #[allow(clippy::too_many_arguments)]
    pub async fn init<V: Versions>(
        builder_key_pair: EthKeyPair,
        bootstrapped_view: ViewNumber,
        tx_channel_capacity: NonZeroUsize,
        event_channel_capacity: NonZeroUsize,
        node_count: NonZeroUsize,
        instance_state: NodeState,
        validated_state: ValidatedState,
        hotshot_events_api_url: Url,
        hotshot_builder_apis_url: Url,
        max_api_timeout_duration: Duration,
        buffered_view_num_count: usize,
        maximize_txns_count_timeout_duration: Duration,
        base_fee: FeeAmount,
        _: V,
    ) -> anyhow::Result<Self> {
        tracing::info!(
            address = %builder_key_pair.fee_account(),
            ?bootstrapped_view,
            %tx_channel_capacity,
            %event_channel_capacity,
            ?max_api_timeout_duration,
            buffered_view_num_count,
            ?maximize_txns_count_timeout_duration,
            "initializing builder",
        );

        // tx channel
        let (mut tx_sender, tx_receiver) =
            broadcast::<Arc<ReceivedTransaction<SeqTypes>>>(tx_channel_capacity.get());
        tx_sender.set_overflow(true);

        // da channel
        let (da_sender, da_receiver) =
            broadcast::<MessageType<SeqTypes>>(event_channel_capacity.get());

        // qc channel
        let (qc_sender, qc_receiver) =
            broadcast::<MessageType<SeqTypes>>(event_channel_capacity.get());

        // decide channel
        let (decide_sender, decide_receiver) =
            broadcast::<MessageType<SeqTypes>>(event_channel_capacity.get());

        // builder api request channel
        let (req_sender, req_receiver) =
            broadcast::<MessageType<SeqTypes>>(event_channel_capacity.get());

        let (genesis_payload, genesis_ns_table) =
            Payload::from_transactions([], &validated_state, &instance_state)
                .await
                .expect("genesis payload construction failed");

        let builder_commitment = genesis_payload.builder_commitment(&genesis_ns_table);

        let vid_commitment = {
            let payload_bytes = genesis_payload.encode();
            vid_commitment(&payload_bytes, GENESIS_VID_NUM_STORAGE_NODES)
        };

        // create the global state
        let global_state: GlobalState<SeqTypes> = GlobalState::<SeqTypes>::new(
            req_sender,
            tx_sender.clone(),
            vid_commitment,
            bootstrapped_view,
            bootstrapped_view,
            buffered_view_num_count as u64,
        );

        let global_state = Arc::new(RwLock::new(global_state));
        let global_state_clone = global_state.clone();

        let builder_state = BuilderState::<SeqTypes>::new(
            BuiltFromProposedBlock {
                view_number: bootstrapped_view,
                vid_commitment,
                leaf_commit: fake_commitment(),
                builder_commitment,
            },
            decide_receiver,
            da_receiver,
            qc_receiver,
            req_receiver,
            tx_receiver,
            VecDeque::new() /* tx_queue */,
            global_state_clone,
            node_count,
            maximize_txns_count_timeout_duration,
            base_fee
                .as_u64()
                .context("the base fee exceeds the maximum amount that a builder can pay (defined by u64::MAX)")?,
            Arc::new(instance_state),
            Duration::from_secs(60),
            Arc::new(validated_state),
        );

        // spawn the builder event loop
        async_spawn(async move {
            builder_state.event_loop();
        });

        // create the proxy global state it will server the builder apis
        let proxy_global_state = ProxyGlobalState::new(
            global_state.clone(),
            (builder_key_pair.fee_account(), builder_key_pair),
            max_api_timeout_duration,
        );

        // start the hotshot api service
        run_builder_api_service(hotshot_builder_apis_url.clone(), proxy_global_state);

        // spawn the builder service
        let events_url = hotshot_events_api_url.clone();
        let global_state_clone = global_state.clone();
        tracing::info!("Running permissionless builder against hotshot events API at {events_url}",);
        async_spawn(async move {
<<<<<<< HEAD
            let res = run_non_permissioned_standalone_builder_service::<_, SeqVersions>(
=======
            let res = run_non_permissioned_standalone_builder_service::<_, V>(
>>>>>>> a9c07679
                da_sender,
                qc_sender,
                decide_sender,
                tx_sender,
                events_url,
            )
            .await;
            tracing::error!(?res, "builder service exited");
            if res.is_err() {
                panic!("Builder should restart.");
            }
        });

        tracing::info!("Builder init finished");
        Ok(Self {
            global_state,
            hotshot_events_api_url,
            hotshot_builder_apis_url,
        })
    }
}

#[cfg(test)]
mod test {
    use std::time::{Duration, Instant};

    use async_compatibility_layer::{
        art::{async_sleep, async_spawn},
        logging::{setup_backtrace, setup_logging},
    };
    use async_lock::RwLock;
    use async_std::{stream::StreamExt, task};
    use espresso_types::{Event, FeeAccount, NamespaceId, Transaction};
    use ethers::utils::Anvil;
    use futures::Stream;
    use hotshot::types::EventType;
    use hotshot_builder_api::v0_1::{
        block_info::{AvailableBlockData, AvailableBlockHeaderInput, AvailableBlockInfo},
        builder::BuildError,
    };
    use hotshot_builder_core::service::{
        run_non_permissioned_standalone_builder_service,
        run_permissioned_standalone_builder_service,
    };
    use hotshot_events_service::{
        events::{Error as EventStreamApiError, Options as EventStreamingApiOptions},
        events_source::{EventConsumer, EventsStreamer},
    };
    use hotshot_types::{
        signature_key::BLSPubKey,
        traits::{
            block_contents::{BlockPayload, GENESIS_VID_NUM_STORAGE_NODES},
            node_implementation::NodeType,
            signature_key::SignatureKey,
        },
    };
    use portpicker::pick_unused_port;
    use sequencer::{
        api::{
            options::HotshotEvents,
            test_helpers::{TestNetwork, TestNetworkConfigBuilder},
            Options,
        },
        persistence::{
            self,
            no_storage::{self, NoStorage},
        },
        testing::TestConfigBuilder,
    };
    use sequencer_utils::test_utils::setup_test;
    use surf_disco::Client;
    use tempfile::TempDir;
    use vbs::version::StaticVersion;

    use super::*;
    use crate::testing::{
        hotshot_builder_url, test_builder_impl, HotShotTestConfig, NonPermissionedBuilderTestConfig,
    };

    /// Test the non-permissioned builder core
    /// It creates a memory hotshot network and launches the hotshot event streaming api
    /// Builder subscrived to this api, and server the hotshot client request and the private mempool tx submission
    #[async_std::test]
    async fn test_non_permissioned_builder() {
        setup_test();

        let query_port = pick_unused_port().expect("No ports free");

        let event_port = pick_unused_port().expect("No ports free");
        let event_service_url: Url = format!("http://localhost:{event_port}").parse().unwrap();

        let builder_port = pick_unused_port().expect("No ports free");
        let builder_api_url: Url = format!("http://localhost:{builder_port}").parse().unwrap();

        // Set up and start the network
        let anvil = Anvil::new().spawn();
        let l1 = anvil.endpoint().parse().unwrap();
        let network_config = TestConfigBuilder::default().l1_url(l1).build();

        let tmpdir = TempDir::new().unwrap();

        let config = TestNetworkConfigBuilder::default()
            .api_config(
                Options::with_port(query_port)
                    .submit(Default::default())
                    .query_fs(
                        Default::default(),
                        persistence::fs::Options::new(tmpdir.path().to_owned()),
                    )
                    .hotshot_events(HotshotEvents {
                        events_service_port: event_port,
                    }),
            )
            .network_config(network_config)
            .build();
        let network = TestNetwork::new(config, MockSequencerVersions::new()).await;

        let builder_config = NonPermissionedBuilderTestConfig::init_non_permissioned_builder(
            event_service_url.clone(),
            builder_api_url.clone(),
            network.cfg.num_nodes(),
            MockSequencerVersions::new(),
        )
        .await;

        let events_service_client = Client::<
            hotshot_events_service::events::Error,
            SequencerApiVersion,
        >::new(event_service_url.clone());
        events_service_client.connect(None).await;

        let subscribed_events = events_service_client
            .socket("hotshot-events/events")
            .subscribe::<hotshot_types::event::Event<SeqTypes>>()
            .await
            .unwrap()
            .map(|item| item.expect("Failed to get event from event service"));

        test_builder_impl(
            builder_api_url,
            subscribed_events,
            builder_config.fee_account,
        )
        .await;
    }
}<|MERGE_RESOLUTION|>--- conflicted
+++ resolved
@@ -10,13 +10,8 @@
 };
 use async_std::sync::{Arc, RwLock};
 use espresso_types::{
-<<<<<<< HEAD
-    eth_signature_key::EthKeyPair, v0_3::ChainConfig, FeeAmount, L1Client, NodeState, Payload,
-    SeqTypes, SeqVersions, ValidatedState,
-=======
     eth_signature_key::EthKeyPair, v0_3::ChainConfig, FeeAmount, L1Client, MockSequencerVersions,
     NodeState, Payload, SeqTypes, SequencerVersions, ValidatedState,
->>>>>>> a9c07679
 };
 use ethers::{
     core::k256::ecdsa::SigningKey,
@@ -202,16 +197,12 @@
         let global_state_clone = global_state.clone();
         tracing::info!("Running permissionless builder against hotshot events API at {events_url}",);
         async_spawn(async move {
-<<<<<<< HEAD
-            let res = run_non_permissioned_standalone_builder_service::<_, SeqVersions>(
-=======
             let res = run_non_permissioned_standalone_builder_service::<_, V>(
->>>>>>> a9c07679
                 da_sender,
                 qc_sender,
                 decide_sender,
-                tx_sender,
                 events_url,
+                global_state_clone,
             )
             .await;
             tracing::error!(?res, "builder service exited");
