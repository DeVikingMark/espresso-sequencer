#![allow(unused_imports)]
use ethers::{
    core::k256::ecdsa::SigningKey,
    signers::{coins_bip39::English, MnemonicBuilder, Signer as _, Wallet},
    types::{Address, U256},
};
use futures::{
    future::{join_all, Future},
    stream::{Stream, StreamExt},
};
use hotshot::{
    traits::{
        election::static_committee::GeneralStaticCommittee, implementations::NetworkingMetricsValue,
    },
    types::{SignatureKey, SystemContextHandle},
    HotShotInitializer, Memberships, Networks, SystemContext,
};
use hotshot_orchestrator::{
    client::{OrchestratorClient, ValidatorArgs},
    config::NetworkConfig,
};
use hotshot_types::{
    consensus::ConsensusMetricsValue,
    constants::{Version01, STATIC_VER_0_1},
    event::Event,
    light_client::StateKeyPair,
    signature_key::{BLSPrivKey, BLSPubKey},
    traits::election::Membership,
    traits::metrics::Metrics,
    HotShotConfig, PeerConfig, ValidatorConfig,
};
use std::fmt::Display;
// Should move `STAKE_TABLE_CAPACITY` in the sequencer repo when we have variate stake table support
use hotshot_stake_table::config::STAKE_TABLE_CAPACITY;

use async_std::sync::{Arc, RwLock};
use async_std::task::{spawn, JoinHandle};

use async_compatibility_layer::art::{async_sleep, async_spawn};
use hotshot_builder_api::builder::{
    BuildError, Error as BuilderApiError, Options as HotshotBuilderApiOptions,
};
use hotshot_builder_core::service::{GlobalState, ProxyGlobalState};
use jf_merkle_tree::{namespaced_merkle_tree::NamespacedMerkleTreeScheme, MerkleTreeScheme};
use jf_signature::bls_over_bn254::VerKey;
use sequencer::catchup::mock::MockStateCatchup;
use sequencer::state_signature::StakeTableCommitmentType;
use sequencer::{
    catchup::StatePeers,
    context::{Consensus, SequencerContext},
    l1_client::L1Client,
    network,
    persistence::SequencerPersistence,
    state::FeeAccount,
    state::ValidatedState,
    state_signature::{static_stake_table_commitment, StateSigner},
    L1Params, NetworkParams, Node, NodeState, PrivKey, PubKey, SeqTypes,
};
use std::{alloc::System, any, fmt::Debug, mem};
use std::{marker::PhantomData, net::IpAddr};
use std::{net::Ipv4Addr, thread::Builder};
use tide_disco::{app, method::ReadState, App, Url};
use vbs::version::StaticVersionType;

pub mod non_permissioned;
pub mod permissioned;

// It runs the api service for the builder
pub fn run_builder_api_service(url: Url, source: ProxyGlobalState<SeqTypes>) {
    // it is to serve hotshot
    let builder_api = hotshot_builder_api::builder::define_api::<
        ProxyGlobalState<SeqTypes>,
        SeqTypes,
        Version01,
    >(&HotshotBuilderApiOptions::default())
    .expect("Failed to construct the builder APIs");

    // it enables external clients to submit txn to the builder's private mempool
    let private_mempool_api = hotshot_builder_api::builder::submit_api::<
        ProxyGlobalState<SeqTypes>,
        SeqTypes,
        Version01,
    >(&HotshotBuilderApiOptions::default())
    .expect("Failed to construct the builder API for private mempool txns");

    let mut app: App<ProxyGlobalState<SeqTypes>, BuilderApiError> = App::with_state(source);

    app.register_module("block_info", builder_api)
        .expect("Failed to register the builder API");

    app.register_module("txn_submit", private_mempool_api)
        .expect("Failed to register the private mempool API");

    async_spawn(app.serve(url, STATIC_VER_0_1));
}

#[cfg(test)]
pub mod testing {
    use super::*;
    use committable::Committable;
    use core::num;
    use ethers::{
        types::spoof::State,
        utils::{Anvil, AnvilInstance},
    };
    use futures::{
        future::join_all,
        stream::{Stream, StreamExt},
    };
    use hotshot::traits::{
        implementations::{MasterMap, MemoryNetwork},
        BlockPayload,
    };
    use hotshot::types::{EventType::Decide, Message};
    use hotshot_types::{
        light_client::StateKeyPair,
        traits::{
            block_contents::BlockHeader, metrics::NoMetrics,
            signature_key::BuilderSignatureKey as _,
        },
        ExecutionType, HotShotConfig, PeerConfig, ValidatorConfig,
    };
    use portpicker::pick_unused_port;
    use vbs::version::StaticVersion;
    //use sequencer::persistence::NoStorage;
    use async_broadcast::{
        broadcast, Receiver as BroadcastReceiver, RecvError, Sender as BroadcastSender,
        TryRecvError,
    };
    use async_compatibility_layer::channel::unbounded;
    use async_compatibility_layer::{
        art::{async_sleep, async_spawn},
        channel::{UnboundedReceiver, UnboundedSender},
    };
    use async_lock::RwLock;
    use hotshot_builder_core::{
        builder_state::{BuildBlockInfo, BuilderState, MessageType, ResponseMessage},
        service::GlobalState,
    };
    use hotshot_types::event::LeafInfo;
    use hotshot_types::{
        data::{fake_commitment, Leaf, ViewNumber},
        traits::{
            block_contents::{vid_commitment, GENESIS_VID_NUM_STORAGE_NODES},
            node_implementation::ConsensusTime,
        },
    };
    use sequencer::{
        catchup::StateCatchup, eth_signature_key::EthKeyPair, persistence::PersistenceOptions,
        state_signature::StateSignatureMemStorage, ChainConfig,
    };
    use sequencer::{Event, Transaction};
    use std::{collections::HashSet, num::NonZeroUsize, time::Duration};

    use crate::non_permissioned::BuilderConfig;
    use crate::permissioned::{init_hotshot, BuilderContext};
    use async_trait::async_trait;
    use hotshot_builder_api::builder::Options as HotshotBuilderApiOptions;
    use hotshot_builder_api::builder::{BuildError, Error as BuilderApiError};
    use hotshot_events_service::{
        events::{Error as EventStreamApiError, Options as EventStreamingApiOptions},
        events_source::{EventConsumer, EventsStreamer},
    };
    use hotshot_types::constants::{Version01, STATIC_VER_0_1};
    use serde::{Deserialize, Serialize};
    use snafu::{guide::feature_flags, *};

    #[derive(Clone)]
    pub struct HotShotTestConfig {
        pub config: HotShotConfig<PubKey>,
        priv_keys_staking_nodes: Vec<BLSPrivKey>,
        priv_keys_non_staking_nodes: Vec<BLSPrivKey>,
        staking_nodes_state_key_pairs: Vec<StateKeyPair>,
        non_staking_nodes_state_key_pairs: Vec<StateKeyPair>,
        non_staking_nodes_stake_entries: Vec<PeerConfig<hotshot_state_prover::QCVerKey>>,
        master_map: Arc<MasterMap<Message<SeqTypes>, PubKey>>,
        anvil: Arc<AnvilInstance>,
    }

    impl Default for HotShotTestConfig {
        fn default() -> Self {
            let num_nodes_with_stake = Self::NUM_STAKED_NODES;
            let num_nodes_without_stake = Self::NUM_NON_STAKED_NODES;

            // first generate stake table entries for the staking nodes
            let (priv_keys_staking_nodes, staking_nodes_state_key_pairs, known_nodes_with_stake) =
                generate_stake_table_entries(num_nodes_with_stake as u64, 1);
            // Now generate the stake table entries for the non-staking nodes
            let (
                priv_keys_non_staking_nodes,
                non_staking_nodes_state_key_pairs,
                known_nodes_without_stake,
            ) = generate_stake_table_entries(num_nodes_without_stake as u64, 0);

            // get the pub key out of the stake table entry for the non-staking nodes
            // Only pass the pub keys to the hotshot config
            let known_nodes_without_stake_pub_keys = known_nodes_without_stake
                .iter()
                .map(|x| <BLSPubKey as SignatureKey>::public_key(&x.stake_table_entry))
                .collect::<Vec<_>>();

            let master_map = MasterMap::new();

            let builder_url = hotshot_builder_url();

            let config: HotShotConfig<PubKey> = HotShotConfig {
                execution_type: ExecutionType::Continuous,
                num_nodes_with_stake: NonZeroUsize::new(num_nodes_with_stake).unwrap(),
                num_nodes_without_stake,
                known_da_nodes: known_nodes_with_stake.clone(),
                known_nodes_with_stake: known_nodes_with_stake.clone(),
                known_nodes_without_stake: known_nodes_without_stake_pub_keys,
                next_view_timeout: Duration::from_secs(5).as_millis() as u64,
                timeout_ratio: (10, 11),
                round_start_delay: Duration::from_millis(1).as_millis() as u64,
                start_delay: Duration::from_millis(1).as_millis() as u64,
                num_bootstrap: 1usize,
                da_staked_committee_size: num_nodes_with_stake,
                da_non_staked_committee_size: num_nodes_without_stake,
                my_own_validator_config: Default::default(),
                data_request_delay: Duration::from_millis(200),
                view_sync_timeout: Duration::from_secs(5),
                fixed_leader_for_gpuvid: 0,
                builder_url,
                builder_timeout: Duration::from_secs(1),
                start_threshold: (
                    known_nodes_with_stake.clone().len() as u64,
                    known_nodes_with_stake.clone().len() as u64,
                ),
                start_proposing_view: 0,
                stop_proposing_view: 0,
                start_voting_view: 0,
                stop_voting_view: 0,
            };

            Self {
                config,
                priv_keys_staking_nodes,
                priv_keys_non_staking_nodes,
                staking_nodes_state_key_pairs,
                non_staking_nodes_state_key_pairs,
                non_staking_nodes_stake_entries: known_nodes_without_stake,
                master_map,
                anvil: Arc::new(Anvil::new().spawn()),
            }
        }
    }

    pub fn generate_stake_table_entries(
        num_nodes: u64,
        stake_value: u64,
    ) -> (Vec<BLSPrivKey>, Vec<StateKeyPair>, Vec<PeerConfig<PubKey>>) {
        // Generate keys for the nodes.
        let priv_keys = (0..num_nodes)
            .map(|_| PrivKey::generate(&mut rand::thread_rng()))
            .collect::<Vec<_>>();
        let pub_keys = priv_keys
            .iter()
            .map(PubKey::from_private)
            .collect::<Vec<_>>();
        let state_key_pairs = (0..num_nodes)
            .map(|_| StateKeyPair::generate())
            .collect::<Vec<_>>();

        let nodes_with_stake = pub_keys
            .iter()
            .zip(&state_key_pairs)
            .map(|(pub_key, state_key_pair)| PeerConfig::<PubKey> {
                stake_table_entry: pub_key.stake_table_entry(stake_value),
                state_ver_key: state_key_pair.ver_key(),
            })
            .collect::<Vec<_>>();

        (priv_keys, state_key_pairs, nodes_with_stake)
    }

    impl HotShotTestConfig {
        pub const NUM_STAKED_NODES: usize = 4;
        pub const NUM_NON_STAKED_NODES: usize = 2;

        pub fn num_staked_nodes(&self) -> usize {
            self.priv_keys_staking_nodes.len()
        }
        pub fn num_non_staked_nodes(&self) -> usize {
            self.priv_keys_non_staking_nodes.len()
        }
        pub fn num_staking_non_staking_nodes(&self) -> usize {
            self.num_staked_nodes() + self.num_non_staked_nodes()
        }
        pub fn total_nodes() -> usize {
            Self::NUM_STAKED_NODES + Self::NUM_NON_STAKED_NODES
        }
        pub fn get_anvil(&self) -> Arc<AnvilInstance> {
            self.anvil.clone()
        }
        pub fn get_validator_config(
            &self,
            i: usize,
            is_staked: bool,
        ) -> ValidatorConfig<hotshot_state_prover::QCVerKey> {
            if is_staked {
                ValidatorConfig {
                    public_key: self.config.known_nodes_with_stake[i]
                        .stake_table_entry
                        .stake_key,
                    private_key: self.priv_keys_staking_nodes[i].clone(),
                    stake_value: self.config.known_nodes_with_stake[i]
                        .stake_table_entry
                        .stake_amount
                        .as_u64(),
                    state_key_pair: self.staking_nodes_state_key_pairs[i].clone(),
                    is_da: true,
                }
            } else {
                ValidatorConfig {
                    public_key: self.config.known_nodes_without_stake[i],
                    private_key: self.priv_keys_non_staking_nodes[i].clone(),
                    stake_value: 0,
                    state_key_pair: self.non_staking_nodes_state_key_pairs[i].clone(),
                    is_da: true,
                }
            }
        }

        pub async fn init_nodes<P: SequencerPersistence, Ver: StaticVersionType + 'static>(
            &self,
            bind_version: Ver,
            options: impl PersistenceOptions<Persistence = P>,
        ) -> Vec<(
            Arc<SystemContextHandle<SeqTypes, Node<network::Memory, P>>>,
            Option<StateSigner<Ver>>,
        )> {
            let num_staked_nodes = self.num_staked_nodes();
            let mut is_staked = false;
            let stake_table_commit = static_stake_table_commitment(
                &self.config.known_nodes_with_stake,
                Self::total_nodes(),
            );

            join_all((0..self.num_staking_non_staking_nodes()).map(|i| {
                is_staked = i < num_staked_nodes;
                let options = options.clone();
                async move {
                    let persistence = options.create().await.unwrap();
                    let (hotshot_handle, state_signer) = self
                        .init_node(
                            i,
                            is_staked,
                            stake_table_commit,
                            &NoMetrics,
                            bind_version,
                            persistence,
                        )
                        .await;
                    // wrapped in some because need to take later
                    (Arc::new(hotshot_handle), Some(state_signer))
                }
            }))
            .await
        }

        pub async fn init_node<P: SequencerPersistence, Ver: StaticVersionType + 'static>(
            &self,
            i: usize,
            is_staked: bool,
            stake_table_commit: StakeTableCommitmentType,
            metrics: &dyn Metrics,
            bind_version: Ver,
            persistence: P,
        ) -> (
            SystemContextHandle<SeqTypes, Node<network::Memory, P>>,
            StateSigner<Ver>,
        ) {
            let mut config = self.config.clone();

            let num_staked_nodes = self.num_staked_nodes();
            if is_staked {
                config.my_own_validator_config = self.get_validator_config(i, is_staked);
            } else {
                config.my_own_validator_config =
                    self.get_validator_config(i - num_staked_nodes, is_staked);
            }

            let network = Arc::new(MemoryNetwork::new(
                config.my_own_validator_config.public_key,
                NetworkingMetricsValue::new(metrics),
                self.master_map.clone(),
                None,
            ));
            let networks = Networks {
                da_network: network.clone(),
                quorum_network: network,
                _pd: Default::default(),
            };

            let node_state = NodeState::new(
                i as u64,
                ChainConfig::default(),
                L1Client::new(self.anvil.endpoint().parse().unwrap(), 1),
                MockStateCatchup::default(),
            )
            .with_genesis(ValidatedState::default());

            tracing::info!("Before init hotshot");
            let handle = init_hotshot(
                config,
                Some(self.non_staking_nodes_stake_entries.clone()),
                node_state,
                networks,
                metrics,
                i as u64,
                None,
                stake_table_commit,
                bind_version,
                persistence,
            )
            .await;

            tracing::info!("After init hotshot");
            handle
        }

        // url for the hotshot event streaming api
        pub fn hotshot_event_streaming_api_url() -> Url {
            // spawn the event streaming api
            let port = portpicker::pick_unused_port()
                .expect("Could not find an open port for hotshot event streaming api");

            let hotshot_events_streaming_api_url =
                Url::parse(format!("http://localhost:{port}").as_str()).unwrap();

            hotshot_events_streaming_api_url
        }

        // start the server for the hotshot event streaming api
        pub fn run_hotshot_event_streaming_api(
            url: Url,
            source: Arc<RwLock<EventsStreamer<SeqTypes>>>,
        ) {
            // Start the web server.
            let hotshot_events_api = hotshot_events_service::events::define_api::<
                Arc<RwLock<EventsStreamer<SeqTypes>>>,
                SeqTypes,
                Version01,
            >(&EventStreamingApiOptions::default())
            .expect("Failed to define hotshot eventsAPI");

            let mut app = App::<_, EventStreamApiError>::with_state(source);

            app.register_module("hotshot-events", hotshot_events_api)
                .expect("Failed to register hotshot events API");

            async_spawn(app.serve(url, STATIC_VER_0_1));
        }
        // enable hotshot event streaming
        pub fn enable_hotshot_node_event_streaming<P: SequencerPersistence>(
            hotshot_events_api_url: Url,
            known_nodes_with_stake: Vec<PeerConfig<VerKey>>,
            num_non_staking_nodes: usize,
            hotshot_context_handle: Arc<SystemContextHandle<SeqTypes, Node<network::Memory, P>>>,
        ) {
            // create a event streamer
            let events_streamer = Arc::new(RwLock::new(EventsStreamer::new(
                known_nodes_with_stake,
                num_non_staking_nodes,
            )));

            // serve the hotshot event streaming api with events_streamer state
            Self::run_hotshot_event_streaming_api(hotshot_events_api_url, events_streamer.clone());

            // send the events to the event streaming state
            async_spawn({
                async move {
                    let mut hotshot_event_stream = hotshot_context_handle.event_stream();
                    loop {
                        let event = hotshot_event_stream.next().await.unwrap();
                        tracing::debug!("Before writing in event streamer: {event:?}");
                        events_streamer.write().await.handle_event(event).await;
                        tracing::debug!("Event written to the event streamer");
                    }
                }
            });
        }
    }

    // Wait for decide event, make sure it matches submitted transaction. Return the block number
    // containing the transaction.
    pub async fn wait_for_decide_on_handle(
        events: &mut (impl Stream<Item = Event> + Unpin),
        submitted_txn: &Transaction,
    ) -> u64 {
        let commitment = submitted_txn.commit();

        // Keep getting events until we see a Decide event
        loop {
            let event = events.next().await.unwrap();
            tracing::info!("Received event from handle: {event:?}");

            if let Decide { leaf_chain, .. } = event.event {
                if let Some(height) = leaf_chain.iter().find_map(|LeafInfo { leaf, .. }| {
                    if leaf
                        .block_payload()
                        .as_ref()?
                        .transaction_commitments(leaf.block_header().metadata())
                        .contains(&commitment)
                    {
                        Some(leaf.block_header().block_number())
                    } else {
                        None
                    }
                }) {
                    return height;
                }
            } else {
                // Keep waiting
            }
        }
    }

    pub struct NonPermissionedBuilderTestConfig {
        pub config: BuilderConfig,
        pub fee_account: FeeAccount,
    }

    impl NonPermissionedBuilderTestConfig {
        pub const SUBSCRIBED_DA_NODE_ID: usize = 5;

        pub async fn init_non_permissioned_builder(
            hotshot_test_config: &HotShotTestConfig,
            hotshot_events_streaming_api_url: Url,
            hotshot_builder_api_url: Url,
        ) -> Self {
            // setup the instance state
            let node_state = NodeState::new(
                u64::MAX,
                ChainConfig::default(),
                L1Client::new(
                    hotshot_test_config.get_anvil().endpoint().parse().unwrap(),
                    1,
                ),
                MockStateCatchup::default(),
            )
            .with_genesis(ValidatedState::default());

            // generate builder keys
            let seed = [201_u8; 32];
            let (fee_account, key_pair) = FeeAccount::generated_from_seed_indexed(seed, 2011_u64);

            // channel capacity for the builder states
            let channel_capacity = NonZeroUsize::new(100).unwrap();
            // bootstrapping view number
            // A new builder can use this view number to start building blocks from this view number
            let bootstrapped_view = ViewNumber::new(0);

            let node_count = NonZeroUsize::new(HotShotTestConfig::total_nodes()).unwrap();

            let builder_config = BuilderConfig::init(
                key_pair,
                bootstrapped_view,
                channel_capacity,
                node_count,
                node_state,
                ValidatedState::default(),
                hotshot_events_streaming_api_url,
                hotshot_builder_api_url,
                Duration::from_millis(2000),
                15,
                Duration::from_millis(500),
                ValidatedState::default(),
            )
            .await
            .unwrap();

            Self {
                config: builder_config,
                fee_account,
            }
        }
    }

    pub struct PermissionedBuilderTestConfig<
        P: SequencerPersistence,
        Ver: StaticVersionType + 'static,
    > {
        pub builder_context: BuilderContext<network::Memory, P, Ver>,
        pub fee_account: FeeAccount,
    }

    impl<P: SequencerPersistence, Ver: StaticVersionType + 'static>
        PermissionedBuilderTestConfig<P, Ver>
    {
        pub async fn init_permissioned_builder(
            hotshot_test_config: HotShotTestConfig,
            hotshot_handle: Arc<SystemContextHandle<SeqTypes, Node<network::Memory, P>>>,
            node_id: u64,
            state_signer: StateSigner<Ver>,
            hotshot_builder_api_url: Url,
        ) -> Self {
            // setup the instance state
            let node_state = NodeState::new(
                node_id,
                ChainConfig::default(),
                L1Client::new(
                    hotshot_test_config.get_anvil().endpoint().parse().unwrap(),
                    1,
                ),
                MockStateCatchup::default(),
            )
            .with_genesis(ValidatedState::default());

            // generate builder keys
            let seed = [201_u8; 32];
            let (fee_account, key_pair) = FeeAccount::generated_from_seed_indexed(seed, 2011_u64);

            // channel capacity for the builder states
            let channel_capacity = NonZeroUsize::new(100).unwrap();
            // bootstrapping view number
            // A new builder can use this view number to start building blocks from this view number
            let bootstrapped_view = ViewNumber::new(0);

            let builder_context = BuilderContext::init(
                Arc::clone(&hotshot_handle),
                state_signer,
                node_id,
                key_pair,
                bootstrapped_view,
                channel_capacity,
                node_state,
                ValidatedState::default(),
                hotshot_builder_api_url,
                Duration::from_millis(2000),
                15,
                Duration::from_millis(500),
                ValidatedState::default(),
            )
            .await
            .unwrap();

            Self {
                builder_context,
                fee_account,
            }
        }
    }

    pub fn hotshot_builder_url() -> Url {
        // spawn the builder api
        let port =
            portpicker::pick_unused_port().expect("Could not find an open port for builder api");

        let hotshot_builder_api_url =
            Url::parse(format!("http://localhost:{port}").as_str()).unwrap();

        hotshot_builder_api_url
    }
}

#[cfg(test)]
mod test {
    //use self::testing::mock_node_state;

    use super::*;
    //use super::{transaction::ApplicationTransaction, vm::TestVm, *};
    use async_compatibility_layer::logging::{setup_backtrace, setup_logging};

    use async_std::stream::IntoStream;
    use clap::builder;
    use ethers::providers::Quorum;
    use futures::StreamExt;
    use hotshot::types::EventType::Decide;

    use hotshot_builder_api::block_info::AvailableBlockData;
    use hotshot_builder_core::service::GlobalState;
    use hotshot_types::event::LeafInfo;
    use hotshot_types::traits::block_contents::{
        vid_commitment, BlockHeader, BlockPayload, EncodeBytes, GENESIS_VID_NUM_STORAGE_NODES,
    };
    use hotshot_types::utils::BuilderCommitment;
    use sequencer::block::payload::Payload;
    use sequencer::persistence::no_storage::{self, NoStorage};
    use sequencer::persistence::sql;
    use sequencer::{empty_builder_commitment, Header};
    use testing::{wait_for_decide_on_handle, HotShotTestConfig};

    use es_version::SequencerVersion;

    // Test that a non-voting hotshot node can participate in consensus and reach a certain height.
    // It is enabled by keeping the node(s) in the stake table, but with a stake of 0.
    // This is useful for testing that the builder(permissioned node) can participate in consensus without voting.
    #[ignore]
    #[async_std::test]
    async fn test_non_voting_hotshot_node() {
        setup_logging();
        setup_backtrace();

        let ver = SequencerVersion::instance();

        let success_height = 5;
        // Assign `config` so it isn't dropped early.
        let config = HotShotTestConfig::default();
        tracing::debug!("Done with hotshot test config");
        let handles = config.init_nodes(ver, no_storage::Options).await;
        tracing::debug!("Done with init nodes");
        let total_nodes = HotShotTestConfig::total_nodes();

        // try to listen on non-voting node handle as it is the last handle
        let mut events = handles[total_nodes - 1].0.event_stream();
        for (handle, ..) in handles.iter() {
            handle.hotshot.start_consensus().await;
        }

        let genesis_state = NodeState::mock();
        let validated_state = ValidatedState::default();
        let mut parent = {
            // TODO refactor repeated code from other tests
            let (genesis_payload, genesis_ns_table) =
<<<<<<< HEAD
                Payload::from_transactions([], &validated_state, &genesis_state)
=======
                Payload::from_transactions([], &ValidatedState::default(), &genesis_state)
>>>>>>> c34c2fb7
                    .await
                    .expect("unable to create genesis payload");
            let builder_commitment = genesis_payload.builder_commitment(&genesis_ns_table);
            let genesis_commitment = {
                // TODO we should not need to collect payload bytes just to compute vid_commitment
                let payload_bytes = genesis_payload.encode();
                vid_commitment(&payload_bytes, GENESIS_VID_NUM_STORAGE_NODES)
            };
            Header::genesis(
                &genesis_state,
                genesis_commitment,
                builder_commitment,
                genesis_ns_table,
            )
        };

        loop {
            let event = events.next().await.unwrap();
            tracing::debug!("Received event from handle: {event:?}");
            let Decide { leaf_chain, .. } = event.event else {
                continue;
            };
            tracing::info!("Got decide {leaf_chain:?}");

            // Check that each successive header satisfies invariants relative to its parent: all
            // the fields which should be monotonic are.
            for LeafInfo { leaf, .. } in leaf_chain.iter().rev() {
                let header = leaf.block_header().clone();
                if header.height == 0 {
                    parent = header;
                    continue;
                }
                assert_eq!(header.height, parent.height + 1);
                assert!(header.timestamp >= parent.timestamp);
                assert!(header.l1_head >= parent.l1_head);
                assert!(header.l1_finalized >= parent.l1_finalized);
                parent = header;
            }

            if parent.height >= success_height {
                break;
            }
        }
    }
}<|MERGE_RESOLUTION|>--- conflicted
+++ resolved
@@ -21,12 +21,11 @@
 };
 use hotshot_types::{
     consensus::ConsensusMetricsValue,
-    constants::{Version01, STATIC_VER_0_1},
+    constants::Base,
     event::Event,
     light_client::StateKeyPair,
     signature_key::{BLSPrivKey, BLSPubKey},
-    traits::election::Membership,
-    traits::metrics::Metrics,
+    traits::{election::Membership, metrics::Metrics},
     HotShotConfig, PeerConfig, ValidatorConfig,
 };
 use std::fmt::Display;
@@ -68,20 +67,18 @@
 // It runs the api service for the builder
 pub fn run_builder_api_service(url: Url, source: ProxyGlobalState<SeqTypes>) {
     // it is to serve hotshot
-    let builder_api = hotshot_builder_api::builder::define_api::<
-        ProxyGlobalState<SeqTypes>,
-        SeqTypes,
-        Version01,
-    >(&HotshotBuilderApiOptions::default())
-    .expect("Failed to construct the builder APIs");
+    let builder_api =
+        hotshot_builder_api::builder::define_api::<ProxyGlobalState<SeqTypes>, SeqTypes, Base>(
+            &HotshotBuilderApiOptions::default(),
+        )
+        .expect("Failed to construct the builder APIs");
 
     // it enables external clients to submit txn to the builder's private mempool
-    let private_mempool_api = hotshot_builder_api::builder::submit_api::<
-        ProxyGlobalState<SeqTypes>,
-        SeqTypes,
-        Version01,
-    >(&HotshotBuilderApiOptions::default())
-    .expect("Failed to construct the builder API for private mempool txns");
+    let private_mempool_api =
+        hotshot_builder_api::builder::submit_api::<ProxyGlobalState<SeqTypes>, SeqTypes, Base>(
+            &HotshotBuilderApiOptions::default(),
+        )
+        .expect("Failed to construct the builder API for private mempool txns");
 
     let mut app: App<ProxyGlobalState<SeqTypes>, BuilderApiError> = App::with_state(source);
 
@@ -91,7 +88,7 @@
     app.register_module("txn_submit", private_mempool_api)
         .expect("Failed to register the private mempool API");
 
-    async_spawn(app.serve(url, STATIC_VER_0_1));
+    async_spawn(app.serve(url, vbs::version::StaticVersion::<0, 1> {}));
 }
 
 #[cfg(test)]
@@ -161,7 +158,6 @@
         events::{Error as EventStreamApiError, Options as EventStreamingApiOptions},
         events_source::{EventConsumer, EventsStreamer},
     };
-    use hotshot_types::constants::{Version01, STATIC_VER_0_1};
     use serde::{Deserialize, Serialize};
     use snafu::{guide::feature_flags, *};
 
@@ -173,7 +169,7 @@
         staking_nodes_state_key_pairs: Vec<StateKeyPair>,
         non_staking_nodes_state_key_pairs: Vec<StateKeyPair>,
         non_staking_nodes_stake_entries: Vec<PeerConfig<hotshot_state_prover::QCVerKey>>,
-        master_map: Arc<MasterMap<Message<SeqTypes>, PubKey>>,
+        master_map: Arc<MasterMap<PubKey>>,
         anvil: Arc<AnvilInstance>,
     }
 
@@ -441,7 +437,7 @@
             let hotshot_events_api = hotshot_events_service::events::define_api::<
                 Arc<RwLock<EventsStreamer<SeqTypes>>>,
                 SeqTypes,
-                Version01,
+                Base,
             >(&EventStreamingApiOptions::default())
             .expect("Failed to define hotshot eventsAPI");
 
@@ -450,7 +446,7 @@
             app.register_module("hotshot-events", hotshot_events_api)
                 .expect("Failed to register hotshot events API");
 
-            async_spawn(app.serve(url, STATIC_VER_0_1));
+            async_spawn(app.serve(url, vbs::version::StaticVersion::<0, 1> {}));
         }
         // enable hotshot event streaming
         pub fn enable_hotshot_node_event_streaming<P: SequencerPersistence>(
@@ -566,7 +562,6 @@
                 Duration::from_millis(2000),
                 15,
                 Duration::from_millis(500),
-                ValidatedState::default(),
             )
             .await
             .unwrap();
@@ -631,7 +626,6 @@
                 Duration::from_millis(2000),
                 15,
                 Duration::from_millis(500),
-                ValidatedState::default(),
             )
             .await
             .unwrap();
@@ -714,11 +708,7 @@
         let mut parent = {
             // TODO refactor repeated code from other tests
             let (genesis_payload, genesis_ns_table) =
-<<<<<<< HEAD
                 Payload::from_transactions([], &validated_state, &genesis_state)
-=======
-                Payload::from_transactions([], &ValidatedState::default(), &genesis_state)
->>>>>>> c34c2fb7
                     .await
                     .expect("unable to create genesis payload");
             let builder_commitment = genesis_payload.builder_commitment(&genesis_ns_table);
