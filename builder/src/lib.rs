--- conflicted
+++ resolved
@@ -596,12 +596,7 @@
 
     impl<P: SequencerPersistence, V: Versions> PermissionedBuilderTestConfig<P, V> {
         pub async fn init_permissioned_builder(
-<<<<<<< HEAD
-            hotshot_test_config: HotShotTestConfig,
-            hotshot_handle: Arc<Consensus<network::Memory, P>>,
-=======
             hotshot_handle: Arc<Consensus<network::Memory, P, V>>,
->>>>>>> a9c07679
             node_id: u64,
             state_signer: Arc<StateSigner<SequencerApiVersion>>,
             hotshot_builder_api_url: Url,
