name: Lint

on:
  push:
    branches:
      - main
      - release-*
    tags:
      # YYYYMMDD
      - "20[0-9][0-9][0-1][0-9][0-3][0-9]*"
  pull_request:
    branches:
  workflow_dispatch:

concurrency:
  group: ${{ github.workflow }}-${{ github.ref }}
  cancel-in-progress: true

env:
  RUSTFLAGS: "--cfg async_executor_impl=\"async-std\" --cfg async_channel_impl=\"async-std\""
  RUST_LOG: info,libp2p=off

jobs:
  lint:
    runs-on: ubuntu-latest
    steps:
      - uses: actions/checkout@v4
        name: Checkout Repository

      - uses: Swatinem/rust-cache@v2
        name: Enable Rust Caching

      - name: Format Check
        run: cargo fmt -- --check

      - name: Check
        run: cargo clippy --workspace --all-features --all-targets -- -D warnings

      - name: Audit
<<<<<<< HEAD
        run: cargo audit --ignore RUSTSEC-2023-0018 --ignore RUSTSEC-2023-0065
=======
        run: cargo audit --ignore RUSTSEC-2023-0052 --ignore RUSTSEC-2023-0063 --ignore RUSTSEC-2023-0065
>>>>>>> a837d0bd
<|MERGE_RESOLUTION|>--- conflicted
+++ resolved
@@ -37,8 +37,4 @@
         run: cargo clippy --workspace --all-features --all-targets -- -D warnings
 
       - name: Audit
-<<<<<<< HEAD
-        run: cargo audit --ignore RUSTSEC-2023-0018 --ignore RUSTSEC-2023-0065
-=======
-        run: cargo audit --ignore RUSTSEC-2023-0052 --ignore RUSTSEC-2023-0063 --ignore RUSTSEC-2023-0065
->>>>>>> a837d0bd
+        run: cargo audit --ignore RUSTSEC-2023-0018 --ignore RUSTSEC-2023-0052 --ignore RUSTSEC-2023-0065